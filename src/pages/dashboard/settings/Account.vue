<script setup lang="ts">
import { computed, onMounted, ref } from 'vue'
import { useI18n } from 'vue-i18n'
import { useRouter } from 'vue-router'
import { setErrors } from '@formkit/core'
import { FormKitMessages, reset } from '@formkit/vue'
import { toast } from 'vue-sonner'
import { initDropdowns } from 'flowbite'
import countryCodeToFlagEmoji from 'country-code-to-flag-emoji'
import { useMainStore } from '~/stores/main'
import { deleteUser, useSupabase } from '~/services/supabase'
import type { Database } from '~/types/supabase.types'
import { useDisplayStore } from '~/stores/display'
import IconVersion from '~icons/radix-icons/update'
import { availableLocales, i18n, languages, loadLanguageAsync } from '~/modules/i18n'
import { iconEmail, iconName } from '~/services/icons'
import { pickPhoto, takePhoto } from '~/services/photos'

const version = import.meta.env.VITE_APP_VERSION
const { t } = useI18n()
const supabase = useSupabase()
const displayStore = useDisplayStore()
const router = useRouter()
const main = useMainStore()
const isLoading = ref(false)
// const errorMessage = ref('')

<<<<<<< HEAD
=======
async function updloadPhoto(data: string, fileName: string, contentType: string) {
  const { error } = await supabase.storage
    .from('images')
    .upload(`${main.user?.id}/${fileName}`, decode(data), {
      contentType,
    })

  const { data: res } = supabase.storage
    .from('images')
    .getPublicUrl(`${main.user?.id}/${fileName}`)

  const { data: usr, error: dbError } = await supabase
    .from('users')
    .update({ image_url: res.publicUrl })
    .eq('id', main.user?.id)
    .select()
    .single()
  isLoading.value = false

  if (error || dbError || !res.publicUrl || !usr) {
    setErrors('update-account', [t('something-went-wrong-try-again-later')], {})
    console.error('upload error', error, dbError)
    return
  }
  main.user = usr
}

async function takePhoto() {
  const cameraPhoto = await Camera.getPhoto({
    resultType: CameraResultType.DataUrl,
    source: CameraSource.Camera,
    quality: 100,
  })

  isLoading.value = true

  const fileName = `${new Date().getTime()}.${cameraPhoto.format}`

  if (!cameraPhoto.dataUrl)
    return

  const contentType = mime.getType(cameraPhoto.format)

  if (!contentType)
    return
  try {
    await updloadPhoto(cameraPhoto.dataUrl.split('base64,')[1], fileName, contentType)
  }
  catch (e) {
    console.error(e)
    isLoading.value = false
  }
}
function blobToData(blob: Blob) {
  return new Promise<string>((resolve) => {
    const reader = new FileReader()
    reader.onloadend = () => resolve(reader.result as string)
    reader.readAsDataURL(blob)
  })
}
async function pickPhoto() {
  const { photos } = await Camera.pickImages({
    limit: 1,
    quality: 100,
  })
  isLoading.value = true
  if (photos.length === 0)
    return
  try {
    let contents
    if (photos[0].path) {
      contents = await Filesystem.readFile({
        path: photos[0].path || photos[0].webPath,
      })
    }
    else {
      const blob = await blobToData(await fetch(photos[0].webPath).then(r => r.blob()))
      contents = { data: blob.split('base64,')[1] }
    }
    const contentType = mime.getType(photos[0].format)
    if (!contentType)
      return
    await updloadPhoto(
      contents.data,
      `${new Date().getTime()}.${photos[0].format}`,
      contentType,
    )
  }
  catch (e) {
    console.error(e)
    isLoading.value = false
  }
}
async function hashEmail(email: string) {
  const encoder = new TextEncoder()
  const data = encoder.encode(email)

  const hashBuffer = await window.crypto.subtle.digest('SHA-256', data)
  const hashArray = Array.from(new Uint8Array(hashBuffer))
  const hashHex = hashArray.map(byte => byte.toString(16).padStart(2, '0')).join('')
  return hashHex
}

>>>>>>> cd61f433
async function deleteAccount() {
  displayStore.showActionSheet = true
  displayStore.actionSheetOption = {
    header: t('are-u-sure'),
    buttons: [
      {
        text: t('button-remove'),
        handler: async () => {
          if (!main.auth || main.auth?.email == null)
            return
          const supabaseClient = useSupabase()

          const authUser = await supabase.auth.getUser()
          if (authUser.error)
            return setErrors('update-account', [t('something-went-wrong-try-again-later')], {})

          try {
            const { data: user } = await supabaseClient
              .from('users')
              .select()
              .eq('id', authUser.data.user.id)
              .single()
            if (!user)
              return setErrors('update-account', [t('something-went-wrong-try-again-later')], {})

            if (user.customer_id) {
              await supabaseClient
                .from('stripe_info')
                .delete()
                .eq('customer_id', user.customer_id)
            }

            const hashedEmail = await hashEmail(authUser.data.user.email!)

            await supabaseClient
              .from('deleted_account')
              .insert({
                email: hashedEmail,
              })

            await supabaseClient
              .from('users')
              .delete()
              .eq('id', user.id)

            await deleteUser()

            await main.logout()
            router.replace('/login')
          }
          catch (error) {
            return setErrors('update-account', [t('something-went-wrong-try-again-later')], {})
          }
        },
      },
      {
        text: t('button-cancel'),
        role: 'cancel',
        handler: () => {
          console.log('Cancel clicked')
        },
      },
    ],
  }
}

const acronym = computed(() => {
  let res = 'MD'
  if (main.user?.first_name && main.user.last_name)
    res = main.user?.first_name[0] + main.user?.last_name[0]
  else if (main.user?.first_name)
    res = main.user?.first_name[0]
  else if (main.user?.last_name)
    res = main.user?.last_name[0]
  return res.toUpperCase()
})

async function presentActionSheet() {
  displayStore.showActionSheet = true
  displayStore.actionSheetOption = {
    header: '',
    buttons: [
      {
        text: t('button-camera'),
        handler: () => {
          displayStore.showActionSheet = false
          takePhoto(isLoading, 'user', t('something-went-wrong-try-again-later'))
        },
      },
      {
        text: t('button-browse'),
        handler: () => {
          displayStore.showActionSheet = false
          pickPhoto(isLoading, 'user', t('something-went-wrong-try-again-later'))
        },
      },
      {
        text: t('button-cancel'),
        role: 'cancel',
        handler: () => {
          console.log('Cancel clicked')
        },
      },
    ],
  }
}
function getEmoji(country: string) {
  // convert country code to emoji flag
  let countryCode = country
  switch (country) {
    case 'en':
      countryCode = 'US'
      break
    case 'ko':
      countryCode = 'KR'
      break
    case 'ja':
      countryCode = 'JP'
      break
    default:
      break
  }
  return countryCodeToFlagEmoji(countryCode)
}

async function submit(form: { first_name: string; last_name: string; email: string; country: string }) {
  if (isLoading.value || !main.user?.id)
    return
  isLoading.value = true

  const updateData: Database['public']['Tables']['users']['Insert'] = {
    id: main.user?.id,
    first_name: form.first_name,
    last_name: form.last_name,
    email: main.user.email,
    country: form.country,
  }

  if (main.user?.email !== form.email) {
    const data = await supabase.auth.updateUser({ email: form.email })
    reset('update-account', useMainStore().user)
    if (data.error && data.error.name === 'AuthApiError') {
      isLoading.value = false
      return toast.error('email already taken')
    }
    toast.success('A confirmation email was sent click to link to confirm your new email', {
      duration: 10000,
    })
  }

  const { data: usr, error: dbError } = await supabase
    .from('users')
    .upsert(updateData)
    .select()
    .single()

  if (dbError || !usr) {
    isLoading.value = false
    setErrors('update-account', [t('account-error')], {})
    return
  }
  else {
    toast.success(t('account-updated-succ'))
  }
  main.user = usr
  isLoading.value = false
}
onMounted(() => {
  initDropdowns()
})
</script>

<template>
  <div class="h-full pb-8 overflow-y-scroll max-h-fit grow md:pb-0">
    <FormKit id="update-account" type="form" :actions="false" @submit="submit">
      <!-- Panel body -->
      <div class="p-6 space-y-6">
        <h2 class="mb-5 text-2xl font-bold text-slate-800 dark:text-white">
          {{ t('my-account') }}
        </h2>
        <!-- Picture -->
        <section>
          <div class="flex items-center">
            <div class="mr-4">
              <img
                v-if="main.user?.image_url" class="object-cover w-20 h-20 mask mask-squircle" :src="main.user?.image_url"
                width="80" height="80" alt="User upload"
              >
              <div v-else class="flex items-center justify-center w-20 h-20 text-4xl border border-black rounded-full dark:border-white">
                <p>{{ acronym }}</p>
              </div>
            </div>
            <button class="text-white bg-blue-700 hover:bg-blue-800 focus:ring-4 focus:outline-none focus:ring-blue-300 font-medium rounded-lg text-sm px-4 py-2.5 text-center inline-flex items-center dark:bg-blue-600 dark:hover:bg-blue-700 dark:focus:ring-blue-800" @click="presentActionSheet">
              {{ t('change') }}
            </button>
          </div>
        </section>
        <!-- Language Info -->
        <section class="flex flex-col md:flex-row md:items-center items-left">
          <p class="text-slate-800 dark:text-white">
            {{ t('language') }}
          </p>
          <div class="md:ml-6">
            <button id="dropdownDefaultButton" data-dropdown-toggle="dropdown" class="text-white bg-blue-700 hover:bg-blue-800 focus:ring-4 focus:outline-none focus:ring-blue-300 font-medium rounded-lg text-sm px-4 py-2.5 text-center inline-flex items-center dark:bg-blue-600 dark:hover:bg-blue-700 dark:focus:ring-blue-800" type="button">
              {{ getEmoji(i18n.global.locale.value) }} {{ languages[i18n.global.locale.value as keyof typeof languages] }} <svg class="w-4 h-4 ml-2" aria-hidden="true" fill="none" stroke="currentColor" viewBox="0 0 24 24" xmlns="http://www.w3.org/2000/svg"><path stroke-linecap="round" stroke-linejoin="round" stroke-width="2" d="M19 9l-7 7-7-7" /></svg>
            </button>
            <!-- Dropdown menu -->
            <div id="dropdown" class="z-10 hidden overflow-y-scroll bg-white divide-y divide-gray-100 rounded-lg shadow w-44 dark:bg-gray-700 h-72">
              <ul class="py-2 text-sm text-gray-700 dark:text-gray-200" aria-labelledby="dropdownDefaultButton">
                <li v-for="locale in availableLocales" :key="locale" @click="loadLanguageAsync(locale)">
                  <span class="block px-4 py-2 hover:bg-gray-100 dark:hover:bg-gray-600 dark:hover:text-white">{{ getEmoji(locale) }} {{ languages[locale as keyof typeof languages] }}</span>
                </li>
              </ul>
            </div>
          </div>
        </section>

        <!-- Personal Info -->
        <section>
          <h3 class="mb-1 text-xl font-bold leading-snug text-slate-800 dark:text-white">
            {{ t('personal-information') }}
          </h3>
          <div class="text-sm dark:text-gray-100">
            {{ t('you-can-change-your-') }}
          </div>

          <div class="mt-5 space-y-4 sm:flex sm:items-center sm:items-stretch sm:space-x-4 sm:space-y-0">
            <div class="sm:w-1/2">
              <FormKit
                type="text"
                name="first_name"
                autocomplete="given-name"
                :prefix-icon="iconName"
                :disabled="isLoading"
                :value="main.user?.first_name"
                validation="required:trim"
                enterkeyhint="next"
                autofocus
                :label="t('first-name')"
              />
            </div>
            <div class="sm:w-1/2">
              <FormKit
                type="text"
                name="last_name"
                autocomplete="family-name"
                :prefix-icon="iconName"
                :disabled="isLoading"
                enterkeyhint="next"
                :value="main.user?.last_name"
                validation="required:trim"
                :label="t('last-name')"
              />
            </div>
          </div>
          <div class="mt-5 space-y-4 sm:flex sm:items-center sm:items-stretch sm:space-x-4 sm:space-y-0">
            <div class="sm:w-1/2">
              <FormKit
                type="email"
                name="email"
                :prefix-icon="iconEmail"
                :value="main.user?.email"
                enterkeyhint="next"
                validation="required:trim|email"
                :label="t('email')"
              />
            </div>
            <div class="sm:w-1/2">
              <FormKit
                type="text"
                name="country"
                prefix-icon="flag"
                :disabled="isLoading"
                :value="main.user?.country || ''"
                enterkeyhint="send"
                validation="required:trim"
                :label="t('country')"
              />
            </div>
          </div>
          <FormKitMessages />
        </section>
        <div class="flex mb-3 text-xs font-semibold uppercase text-slate-400 dark:text-white">
          <IconVersion /> <span class="pl-2"> {{ version }}</span>
        </div>
      </div>
      <!-- Panel footer -->
      <footer>
        <div class="flex flex-col px-6 py-5 border-t border-slate-200">
          <div class="flex self-end">
            <button class="p-2 text-white bg-red-400 border-red-200 rounded btn hover:bg-red-600" @click="deleteAccount()">
              {{ t('delete-account') }}
            </button>
            <button
              class="p-2 ml-3 text-white bg-blue-500 rounded btn hover:bg-blue-600"
              type="submit"
              color="secondary"
              shape="round"
            >
              <span v-if="!isLoading" class="rounded-4xl">
                {{ t('update') }}
              </span>
              <Spinner v-else size="w-8 h-8" class="px-4" color="fill-gray-100 text-gray-200 dark:text-gray-600" />
            </button>
          </div>
        </div>
      </footer>
    </FormKit>
  </div>
</template>

<route lang="yaml">
meta:
  layout: settings
    </route><|MERGE_RESOLUTION|>--- conflicted
+++ resolved
@@ -25,101 +25,6 @@
 const isLoading = ref(false)
 // const errorMessage = ref('')
 
-<<<<<<< HEAD
-=======
-async function updloadPhoto(data: string, fileName: string, contentType: string) {
-  const { error } = await supabase.storage
-    .from('images')
-    .upload(`${main.user?.id}/${fileName}`, decode(data), {
-      contentType,
-    })
-
-  const { data: res } = supabase.storage
-    .from('images')
-    .getPublicUrl(`${main.user?.id}/${fileName}`)
-
-  const { data: usr, error: dbError } = await supabase
-    .from('users')
-    .update({ image_url: res.publicUrl })
-    .eq('id', main.user?.id)
-    .select()
-    .single()
-  isLoading.value = false
-
-  if (error || dbError || !res.publicUrl || !usr) {
-    setErrors('update-account', [t('something-went-wrong-try-again-later')], {})
-    console.error('upload error', error, dbError)
-    return
-  }
-  main.user = usr
-}
-
-async function takePhoto() {
-  const cameraPhoto = await Camera.getPhoto({
-    resultType: CameraResultType.DataUrl,
-    source: CameraSource.Camera,
-    quality: 100,
-  })
-
-  isLoading.value = true
-
-  const fileName = `${new Date().getTime()}.${cameraPhoto.format}`
-
-  if (!cameraPhoto.dataUrl)
-    return
-
-  const contentType = mime.getType(cameraPhoto.format)
-
-  if (!contentType)
-    return
-  try {
-    await updloadPhoto(cameraPhoto.dataUrl.split('base64,')[1], fileName, contentType)
-  }
-  catch (e) {
-    console.error(e)
-    isLoading.value = false
-  }
-}
-function blobToData(blob: Blob) {
-  return new Promise<string>((resolve) => {
-    const reader = new FileReader()
-    reader.onloadend = () => resolve(reader.result as string)
-    reader.readAsDataURL(blob)
-  })
-}
-async function pickPhoto() {
-  const { photos } = await Camera.pickImages({
-    limit: 1,
-    quality: 100,
-  })
-  isLoading.value = true
-  if (photos.length === 0)
-    return
-  try {
-    let contents
-    if (photos[0].path) {
-      contents = await Filesystem.readFile({
-        path: photos[0].path || photos[0].webPath,
-      })
-    }
-    else {
-      const blob = await blobToData(await fetch(photos[0].webPath).then(r => r.blob()))
-      contents = { data: blob.split('base64,')[1] }
-    }
-    const contentType = mime.getType(photos[0].format)
-    if (!contentType)
-      return
-    await updloadPhoto(
-      contents.data,
-      `${new Date().getTime()}.${photos[0].format}`,
-      contentType,
-    )
-  }
-  catch (e) {
-    console.error(e)
-    isLoading.value = false
-  }
-}
 async function hashEmail(email: string) {
   const encoder = new TextEncoder()
   const data = encoder.encode(email)
@@ -130,7 +35,6 @@
   return hashHex
 }
 
->>>>>>> cd61f433
 async function deleteAccount() {
   displayStore.showActionSheet = true
   displayStore.actionSheetOption = {
