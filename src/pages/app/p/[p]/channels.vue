--- conflicted
+++ resolved
@@ -10,11 +10,8 @@
 const displayStore = useDisplayStore()
 const supabase = useSupabase()
 const appId = ref('')
-<<<<<<< HEAD
 const appOwner = ref('')
-=======
 const misconfiguredRef = ref(false)
->>>>>>> f48413c8
 const { t } = useI18n()
 
 watchEffect(async () => {
@@ -47,11 +44,7 @@
         {{ t('misconfigured-channels') }}
       </div>
       <div id="versions" class="flex flex-col mx-auto overflow-y-auto bg-white border rounded-lg shadow-lg border-slate-200 md:mt-5 md:w-2/3 dark:border-slate-900 dark:bg-gray-800">
-<<<<<<< HEAD
-        <ChannelTable class="p-3" :app-id="appId" :app-owner="appOwner" />
-=======
-        <ChannelTable class="p-3" :app-id="appId" @misconfigured="(misconfigured) => misconfiguredRef = misconfigured" />
->>>>>>> f48413c8
+        <ChannelTable class="p-3" :app-id="appId" :app-owner="appOwner" @misconfigured="(misconfigured) => misconfiguredRef = misconfigured" />
       </div>
     </div>
   </div>
