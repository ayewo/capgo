<script setup lang="ts">
<<<<<<< HEAD
import { IonContent, IonPage, toastController } from '@ionic/vue'
=======
>>>>>>> 1d087b89
import { useVuelidate } from '@vuelidate/core'
import { email, required } from '@vuelidate/validators'
import { onMounted, reactive, ref } from 'vue'
import { useI18n } from 'vue-i18n'
import { useRoute, useRouter } from 'vue-router'
import { Capacitor } from '@capacitor/core'
import { autoAuth, useSupabase } from '~/services/supabase'
import { hideLoader } from '~/services/loader'
import { useDisplayStore } from '~/stores/display'

const route = useRoute()
const displayStore = useDisplayStore()
const supabase = useSupabase()
const isLoading = ref(false)
const router = useRouter()
const { t } = useI18n()

const version = import.meta.env.VITE_APP_VERSION

const form = reactive({
  email: '',
  password: '',
})

const showPassword = ref(false)

const rules = {
  email: { required, email },
  password: { required },

}
const v$ = useVuelidate(rules as any, form)
const showToastMessage = async (message: string) => {
  displayStore.messageToast.push(message)
}

const nextLogin = async () => {
  router.push('/app/home')
  setTimeout(async () => {
    isLoading.value = false
  }, 500)
}

const submit = async () => {
  v$.value.$touch()
  if (!v$.value.$invalid) {
    isLoading.value = true
    const { error } = await supabase.auth.signInWithPassword({
      email: form.email,
      password: form.password,
    })
    isLoading.value = false
    if (error) {
      console.error('error', error)
      showToastMessage(t('invalid-auth'))
    }
    else {
      await nextLogin()
    }
  }
}

const fixIOS = () => {
  // fix: https://github.com/ionic-team/ionic-framework/issues/23335
  if (Capacitor.getPlatform() === 'ios') {
    const emailInput = document.getElementById('emailInput')
    const passwordInput = document.getElementById('passwordInput')
    if (emailInput) {
      emailInput.addEventListener('change', (ev: Event) => {
        requestAnimationFrame(() => {
          form.email = (ev.target as HTMLInputElement).value
        })
      })
    }
    if (passwordInput) {
      passwordInput.addEventListener('change', (ev: Event) => {
        requestAnimationFrame(() => {
          form.password = (ev.target as HTMLInputElement).value
        })
      })
    }
  }
}

const checkLogin = async () => {
  isLoading.value = true
  const resUser = await supabase.auth.getUser()
  const user = resUser?.data.user
  const resSession = await supabase.auth.getSession()!
  let session = resSession?.data.session
  if (user) {
    await nextLogin()
  }
  else if (!session && route.hash) {
    const logSession = await autoAuth(route)
    if (!logSession)
      return
    if (logSession.session)
      session = logSession.session
    if (logSession.user)
      await nextLogin()
  }
  else {
    isLoading.value = false
    hideLoader()
    fixIOS()
  }
}

onMounted(checkLogin)
</script>

<template>
  <!-- component -->
<<<<<<< HEAD
  <IonPage>
    <IonContent :fullscreen="true">
      <section class="flex w-full h-full py-10 my-auto sm:py-8 lg:py-2">
        <div class="px-4 mx-auto my-auto max-w-7xl sm:px-6 lg:px-8">
          <div class="max-w-2xl mx-auto text-center">
            <img src="/capgo.webp" alt="logo" class="w-1/6 mx-auto mb-6 rounded">
            <h1 class="text-3xl font-bold leading-tight text-black dark:text-white sm:text-4xl lg:text-5xl">
              {{ t('welcome-to') }} <p class="inline font-prompt">
                Capgo
              </p> !
            </h1>
            <p class="max-w-xl mx-auto mt-4 text-base leading-relaxed text-gray-600">
              {{ t('login-to-your-accoun') }}
            </p>
          </div>

          <div class="relative max-w-md mx-auto mt-8 md:mt-4">
            <div class="overflow-hidden bg-white rounded-md shadow-md">
              <div class="px-4 py-6 sm:px-8 sm:py-7">
                <form @submit.prevent="submit">
                  <div class="space-y-5">
                    <div>
                      <label for="" class="text-base font-medium text-gray-900"> Email address </label>
                      <div class="mt-2.5 relative text-gray-400 focus-within:text-gray-600">
                        <div class="absolute inset-y-0 left-0 flex items-center pl-3 pointer-events-none">
                          <svg class="w-5 h-5" xmlns="http://www.w3.org/2000/svg" fill="none" viewBox="0 0 24 24" stroke="currentColor">
                            <path stroke-linecap="round" stroke-linejoin="round" stroke-width="2" d="M16 12a4 4 0 10-8 0 4 4 0 008 0zm0 0v1.5a2.5 2.5 0 005 0V12a9 9 0 10-9 9m4.5-1.206a8.959 8.959 0 01-4.5 1.207" />
                          </svg>
                        </div>

                        <input
                          id="emailInput"
                          v-model="form.email"
                          inputmode="email" autocomplete="username"
                          name="email"
                          type="email"
                          :disabled="isLoading"
                          :placeholder="t('login.email')"
                          :required="true"
                          class="block w-full py-4 pl-10 pr-4 text-black placeholder-gray-500 transition-all duration-200 bg-white border border-gray-200 rounded-md focus:outline-none focus:border-blue-600 caret-blue-600"
                        >
                        <div v-for="(error, index) of v$.email.$errors" :key="index">
                          <p class="mt-2 mb-4 text-xs italic text-pumpkin-orange-900">
                            {{ t('login.email') }}: {{ error.$message }}
                          </p>
                        </div>
                      </div>
=======
  <section class="flex w-full h-full py-10 my-auto sm:py-8 lg:py-2">
    <div class="px-4 mx-auto my-auto max-w-7xl sm:px-6 lg:px-8">
      <div class="max-w-2xl mx-auto text-center">
        <img src="/capgo.webp" alt="logo" class="w-1/6 mx-auto mb-6 rounded">
        <h1 class="text-3xl font-bold leading-tight text-black dark:text-white sm:text-4xl lg:text-5xl">
          {{ t('welcome-to') }} <p class="inline font-prompt">
            Capgo
          </p> !
        </h1>
        <p class="max-w-xl mx-auto mt-4 text-base leading-relaxed text-gray-600">
          {{ t('login-to-your-accoun') }}
        </p>
      </div>

      <div class="relative max-w-md mx-auto mt-8 md:mt-4">
        <div class="overflow-hidden bg-white rounded-md shadow-md">
          <div class="px-4 py-6 sm:px-8 sm:py-7">
            <form @submit.prevent="submit">
              <div class="space-y-5">
                <div>
                  <label for="" class="text-base font-medium text-gray-900"> Email address </label>
                  <div class="mt-2.5 relative text-gray-400 focus-within:text-gray-600">
                    <div class="absolute inset-y-0 left-0 flex items-center pl-3 pointer-events-none">
                      <svg class="w-5 h-5" xmlns="http://www.w3.org/2000/svg" fill="none" viewBox="0 0 24 24" stroke="currentColor">
                        <path stroke-linecap="round" stroke-linejoin="round" stroke-width="2" d="M16 12a4 4 0 10-8 0 4 4 0 008 0zm0 0v1.5a2.5 2.5 0 005 0V12a9 9 0 10-9 9m4.5-1.206a8.959 8.959 0 01-4.5 1.207" />
                      </svg>
>>>>>>> 1d087b89
                    </div>

                    <input
                      id="emailInput"
                      v-model="form.email"
                      inputmode="email" autocomplete="email"
                      name="email"
                      type="email"
                      :disabled="isLoading"
                      :placeholder="t('login.email')"
                      :required="true"
                      class="block w-full py-4 pl-10 pr-4 text-black placeholder-gray-500 transition-all duration-200 bg-white border border-gray-200 rounded-md focus:outline-none focus:border-blue-600 caret-blue-600"
                    >
                    <div v-for="(error, index) of v$.email.$errors" :key="index">
                      <p class="mt-2 mb-4 text-xs italic text-pumpkin-orange-900">
                        {{ t('login.email') }}: {{ error.$message }}
                      </p>
                    </div>
                  </div>
                </div>

                <div>
                  <div class="flex items-center justify-between">
                    <label for="" class="text-base font-medium text-gray-900"> {{ t('register.password') }} </label>
                    <router-link
                      to="/forgot_password"
                      class="text-sm font-medium text-orange-500 transition-all duration-200 hover:text-orange-600 focus:text-orange-600 hover:underline"
                    >
                      {{ t('login.forgot') }} {{ t('login.password') }} ?
                    </router-link>
                  </div>
                  <div class="mt-2.5 relative text-gray-400 focus-within:text-gray-600">
                    <div class="absolute inset-y-0 left-0 flex items-center pl-3 pointer-events-none">
                      <svg class="w-5 h-5" xmlns="http://www.w3.org/2000/svg" fill="none" viewBox="0 0 24 24" stroke="currentColor">
                        <path
                          stroke-linecap="round"
                          stroke-linejoin="round"
                          stroke-width="2"
                          d="M12 11c0 3.517-1.009 6.799-2.753 9.571m-3.44-2.04l.054-.09A13.916 13.916 0 008 11a4 4 0 118 0c0 1.017-.07 2.019-.203 3m-2.118 6.844A21.88 21.88 0 0015.171 17m3.839 1.132c.645-2.266.99-4.659.99-7.132A8 8 0 008 4.07M3 15.364c.64-1.319 1-2.8 1-4.364 0-1.457.39-2.823 1.07-4"
                        />
                      </svg>
                    </div>

                    <input
                      id="passwordInput" v-model="form.password" autocomplete="current-password" name="password" enterkeyhint="send" :disabled="isLoading" :type="showPassword ? 'text' : 'password'" :placeholder="t('login.password') " :required="true"
                      class="block w-full py-4 pl-10 pr-4 text-black placeholder-gray-500 transition-all duration-200 bg-white border border-gray-200 rounded-md focus:outline-none focus:border-blue-600 caret-blue-600"
                    >
                  </div>
                  <div>
                    <div v-for="(error, index) of v$.password.$errors" :key="index">
                      <p class="mt-2 mb-4 text-xs italic text-muted-blue-500">
                        {{ t('login.password') }}: {{ error.$message }}
                      </p>
                    </div>
                  </div>
                </div>

                <div>
                  <button type="submit" class="inline-flex items-center justify-center w-full">
                    <svg v-if="isLoading" class="inline-block w-5 h-5 mr-3 -ml-1 text-gray-900 align-middle animate-spin" xmlns="http://www.w3.org/2000/svg" fill="none" viewBox="0 0 24 24">
                      <circle
                        class="opacity-25"
                        cx="12"
                        cy="12"
                        r="10"
                        stroke="currentColor"
                        stroke-width="4"
                      />
                      <path class="opacity-75" fill="currentColor" d="M4 12a8 8 0 018-8V0C5.373 0 0 5.373 0 12h4zm2 5.291A7.962 7.962 0 014 12H0c0 3.042 1.135 5.824 3 7.938l3-2.647z" />
                    </svg>
                    <button v-if="!isLoading" type="submit" class="inline-flex items-center justify-center w-full px-4 py-4 text-base font-semibold text-white transition-all duration-200 rounded-md bg-muted-blue-700 hover:bg-blue-700 focus:bg-blue-700 focus:outline-none">
                      {{ t('log-in') }}
                    </button>
                  </button>
                </div>

                <div class="text-center">
                  <p class="text-base text-gray-600">
                    {{ t('dont-have-an-account') }} <br> <router-link to="/register" class="font-medium text-orange-500 transition-all duration-200 hover:text-orange-600 hover:underline">
                      {{ t('create-a-free-accoun') }}
                    </router-link>
                  </p>
                  <p class="pt-2 text-gray-300">
                    {{ version }}
                  </p>
                </div>
              </div>
            </form>
          </div>
        </div>
      </div>
    </div>
  </section>
</template><|MERGE_RESOLUTION|>--- conflicted
+++ resolved
@@ -1,8 +1,4 @@
 <script setup lang="ts">
-<<<<<<< HEAD
-import { IonContent, IonPage, toastController } from '@ionic/vue'
-=======
->>>>>>> 1d087b89
 import { useVuelidate } from '@vuelidate/core'
 import { email, required } from '@vuelidate/validators'
 import { onMounted, reactive, ref } from 'vue'
@@ -117,55 +113,6 @@
 
 <template>
   <!-- component -->
-<<<<<<< HEAD
-  <IonPage>
-    <IonContent :fullscreen="true">
-      <section class="flex w-full h-full py-10 my-auto sm:py-8 lg:py-2">
-        <div class="px-4 mx-auto my-auto max-w-7xl sm:px-6 lg:px-8">
-          <div class="max-w-2xl mx-auto text-center">
-            <img src="/capgo.webp" alt="logo" class="w-1/6 mx-auto mb-6 rounded">
-            <h1 class="text-3xl font-bold leading-tight text-black dark:text-white sm:text-4xl lg:text-5xl">
-              {{ t('welcome-to') }} <p class="inline font-prompt">
-                Capgo
-              </p> !
-            </h1>
-            <p class="max-w-xl mx-auto mt-4 text-base leading-relaxed text-gray-600">
-              {{ t('login-to-your-accoun') }}
-            </p>
-          </div>
-
-          <div class="relative max-w-md mx-auto mt-8 md:mt-4">
-            <div class="overflow-hidden bg-white rounded-md shadow-md">
-              <div class="px-4 py-6 sm:px-8 sm:py-7">
-                <form @submit.prevent="submit">
-                  <div class="space-y-5">
-                    <div>
-                      <label for="" class="text-base font-medium text-gray-900"> Email address </label>
-                      <div class="mt-2.5 relative text-gray-400 focus-within:text-gray-600">
-                        <div class="absolute inset-y-0 left-0 flex items-center pl-3 pointer-events-none">
-                          <svg class="w-5 h-5" xmlns="http://www.w3.org/2000/svg" fill="none" viewBox="0 0 24 24" stroke="currentColor">
-                            <path stroke-linecap="round" stroke-linejoin="round" stroke-width="2" d="M16 12a4 4 0 10-8 0 4 4 0 008 0zm0 0v1.5a2.5 2.5 0 005 0V12a9 9 0 10-9 9m4.5-1.206a8.959 8.959 0 01-4.5 1.207" />
-                          </svg>
-                        </div>
-
-                        <input
-                          id="emailInput"
-                          v-model="form.email"
-                          inputmode="email" autocomplete="username"
-                          name="email"
-                          type="email"
-                          :disabled="isLoading"
-                          :placeholder="t('login.email')"
-                          :required="true"
-                          class="block w-full py-4 pl-10 pr-4 text-black placeholder-gray-500 transition-all duration-200 bg-white border border-gray-200 rounded-md focus:outline-none focus:border-blue-600 caret-blue-600"
-                        >
-                        <div v-for="(error, index) of v$.email.$errors" :key="index">
-                          <p class="mt-2 mb-4 text-xs italic text-pumpkin-orange-900">
-                            {{ t('login.email') }}: {{ error.$message }}
-                          </p>
-                        </div>
-                      </div>
-=======
   <section class="flex w-full h-full py-10 my-auto sm:py-8 lg:py-2">
     <div class="px-4 mx-auto my-auto max-w-7xl sm:px-6 lg:px-8">
       <div class="max-w-2xl mx-auto text-center">
@@ -192,7 +139,6 @@
                       <svg class="w-5 h-5" xmlns="http://www.w3.org/2000/svg" fill="none" viewBox="0 0 24 24" stroke="currentColor">
                         <path stroke-linecap="round" stroke-linejoin="round" stroke-width="2" d="M16 12a4 4 0 10-8 0 4 4 0 008 0zm0 0v1.5a2.5 2.5 0 005 0V12a9 9 0 10-9 9m4.5-1.206a8.959 8.959 0 01-4.5 1.207" />
                       </svg>
->>>>>>> 1d087b89
                     </div>
 
                     <input
