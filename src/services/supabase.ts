<<<<<<< HEAD
=======
import type { SupabaseClient, SupabaseClientOptions } from '@supabase/supabase-js'
>>>>>>> 968e488b
import { createClient } from '@supabase/supabase-js'

// import { Http } from '@capacitor-community/http'
import type { RouteLocationNormalizedLoaded } from 'vue-router'
import type { Database } from '~/types/supabase.types'

const supabaseUrl = import.meta.env.VITE_SUPABASE_URL as string
const supbaseId = supabaseUrl.split('//')[1].split('.')[0]
const supabaseAnonKey = import.meta.env.VITE_SUPABASE_ANON_KEY as string

let supaClient: SupabaseClient<Database> = null as any

export function useSupabase() {
  const options = {
    auth: {
      autoRefreshToken: true,
      persistSession: true,
      detectSessionInUrl: false,
    },
    // fetch: (requestInfo, requestInit) => {
    //   const url = requestInfo.toString()
    //   if (requestInit?.method === 'POST' && (url.includes('/storage/') || url.includes('.functions.supabase.co')))
    //     return fetch(requestInfo, requestInit)
    //   return Http.request({
    //     url,
    //     method: requestInit?.method,
    //     headers: requestInit?.headers as any || {},
    //     data: requestInit?.body,
    //   })
    //     .then((data) => {
    //       const res = typeof data.data === 'string' ? data.data : JSON.stringify(data.data)
    //       const resp = new Response(res, {
    //         status: data.status,
    //         headers: data.headers,
    //       })
    //       return resp
    //     })
    // },
  }
  // return createClient<Database>(supabaseUrl, supabaseAnonKey, options)
  if (supaClient)
    return supaClient
  supaClient = createClient<Database>(supabaseUrl, supabaseAnonKey, options)
  return supaClient
}

export function isSpoofed() {
  return !!localStorage.getItem('supabase.spoof_id')
}
export function saveSpoof(id: string) {
  return localStorage.setItem('supabase.spoof_id', id)
}

export function spoofUser() {
  const textData = localStorage.getItem(`sb-${supbaseId}-auth-token`)
  if (!textData)
    return false

  const data = JSON.parse(textData)
  data.user.id = localStorage.getItem('supabase.spoof_id')
  localStorage.setItem(`sb-${supbaseId}-auth-token`, JSON.stringify(data))
  return data.user.id
}
export async function deleteUser() {
  const { error } = await useSupabase()
    .rpc('delete_user')
    .single()
  if (error)
    throw new Error(error.message)
}
export function deleteSupabaseToken() {
  return localStorage.removeItem(`sb-${supbaseId}-auth-token`)
}
export function getSupabaseToken() {
  return localStorage.getItem(`sb-${supbaseId}-auth-token`)
}
export function unspoofUser() {
  const textData = localStorage.getItem(`sb-${supbaseId}-auth-token`)
  if (!textData || !isSpoofed())
    return false

  const data = JSON.parse(textData)
  const oldId = localStorage.getItem('supabase.spoof_id')
  if (!oldId)
    return false

  data.user.id = oldId
  localStorage.setItem(`sb-${supbaseId}-auth-token`, JSON.stringify(data))
  localStorage.removeItem('supabase.spoof_id')
  return true
}

export async function downloadUrl(provider: string, userId: string, appId: string, bucketId: string): Promise<string> {
  const data = {
    user_id: userId,
    app_id: appId,
    storage_provider: provider,
    bucket_id: bucketId,
  }
  const res = await useSupabase().functions.invoke('download_link', { body: JSON.stringify(data) })
  return res.data.url
}

export async function existUser(email: string): Promise<string> {
  const { data, error } = await useSupabase()
    .rpc('exist_user', { e_mail: email })
    .single()
  if (error)
    throw new Error(error.message)

  return data
}

export async function autoAuth(route: RouteLocationNormalizedLoaded) {
  const supabase = useSupabase()
  const { data: session } = await supabase.auth.getSession()!
  if (session.session || !route.hash)
    return null
  const queryString = route.hash.replace('#', '')
  const urlParams = new URLSearchParams(queryString)
  const refresh_token = urlParams.get('refresh_token')
  if (!refresh_token)
    return null
  const { data: logSession } = await supabase.auth.refreshSession({
    refresh_token,
  })
  return logSession
}

export async function getTotalStorage(): Promise<number> {
  const { data, error } = await useSupabase()
    .rpc('get_total_storage_size', {})
    .single()
  if (error)
    throw new Error(error.message)

  return data || 0
}

export async function isGoodPlan(): Promise<boolean> {
  const { data, error } = await useSupabase()
    .rpc('is_good_plan_v3', {})
    .single()
  if (error)
    throw new Error(error.message)

  return data || false
}
<<<<<<< HEAD

export async function getOrgs(): Promise<[]> {
  const { data, error } = await useSupabase()
    .from('orgs')
    .select('*')

  if (error) {
    console.error('getOrgs error', error.message)
    throw error
  }

  return data || ['asd']
}

export async function isTrial(userId: string): Promise<number> {
=======
export async function isTrial(): Promise<number> {
>>>>>>> 968e488b
  const { data, error } = await useSupabase()
    .rpc('is_trial', { })
    .single()
  if (error)
    throw new Error(error.message)

  return data || 0
}
export async function isAdmin(): Promise<boolean> {
  const { data, error } = await useSupabase()
    .rpc('is_admin', {})
    .single()
  if (error)
    throw new Error(error.message)

  return data || false
}

export async function isCanceled(): Promise<boolean> {
  const { data, error } = await useSupabase()
    .rpc('is_canceled', {})
    .single()
  if (error)
    throw new Error(error.message)

  return data || false
}

export async function isPaying(): Promise<boolean> {
  const { data, error } = await useSupabase()
    .rpc('is_paying', {})
    .single()
  if (error)
    throw new Error(error.message)

  return data || false
}

export async function getPlans(): Promise<Database['public']['Tables']['plans']['Row'][]> {
  const { data: plans } = await useSupabase()
    .from('plans')
    .select()
    .order('price_m')
    // .neq('stripe_id', 'free')
  return plans || []
}

export async function isAllowedAction(): Promise<boolean> {
  const { data, error } = await useSupabase()
    .rpc('is_allowed_action_user', {})
    .single()
  if (error)
    throw new Error(error.message)

  return data
}

export async function getPlanUsagePercent(dateId: string): Promise<number> {
  const { data, error } = await useSupabase()
    .rpc('get_plan_usage_percent', { dateid: dateId })
    .single()
  if (error)
    throw new Error(error.message)
  return data || 0
}

export async function getTotalStats(): Promise<Database['public']['Functions']['get_total_stats_v3']['Returns'][0]> {
  const { data, error } = await useSupabase()
    .rpc('get_total_stats_v3', { })
    .single()
  if (error)
    throw new Error(error.message)
  // console.log('getTotalStats', data, error)

  return data as any as Database['public']['Functions']['get_total_stats_v2']['Returns'][0] || {
    mau: 0,
    bandwidth: 0,
    storage: 0,
  }
}

export async function getCurrentPlanName(): Promise<string> {
  const { data, error } = await useSupabase()
    .rpc('get_current_plan_name', {})
    .single()
  if (error)
    throw new Error(error.message)

  return data || 'Free'
}

export async function findBestPlan(stats: Database['public']['Functions']['find_best_plan_v3']['Args']): Promise<string> {
  // console.log('findBestPlan', stats)
  // const storage = bytesToGb(stats.storage)
  // const bandwidth = bytesToGb(stats.bandwidth)
  const { data, error } = await useSupabase()
    .rpc('find_best_plan_v3', {
      mau: stats.mau || 0,
      bandwidth: stats.bandwidth,
      storage: stats.storage,
    })
    .single()
  if (error)
    throw new Error(error.message)

  return data
}<|MERGE_RESOLUTION|>--- conflicted
+++ resolved
@@ -1,7 +1,4 @@
-<<<<<<< HEAD
-=======
 import type { SupabaseClient, SupabaseClientOptions } from '@supabase/supabase-js'
->>>>>>> 968e488b
 import { createClient } from '@supabase/supabase-js'
 
 // import { Http } from '@capacitor-community/http'
@@ -150,25 +147,7 @@
 
   return data || false
 }
-<<<<<<< HEAD
-
-export async function getOrgs(): Promise<[]> {
-  const { data, error } = await useSupabase()
-    .from('orgs')
-    .select('*')
-
-  if (error) {
-    console.error('getOrgs error', error.message)
-    throw error
-  }
-
-  return data || ['asd']
-}
-
-export async function isTrial(userId: string): Promise<number> {
-=======
 export async function isTrial(): Promise<number> {
->>>>>>> 968e488b
   const { data, error } = await useSupabase()
     .rpc('is_trial', { })
     .single()
