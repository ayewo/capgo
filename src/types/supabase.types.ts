export type Json =
  | string
  | number
  | boolean
  | null
  | { [key: string]: Json | undefined }
  | Json[]

export interface Database {
  public: {
    Tables: {
      apikeys: {
        Row: {
          created_at: string | null
          id: number
          key: string
          mode: Database["public"]["Enums"]["key_mode"]
          updated_at: string | null
          user_id: string
        }
        Insert: {
          created_at?: string | null
          id?: number
          key: string
          mode: Database["public"]["Enums"]["key_mode"]
          updated_at?: string | null
          user_id: string
        }
        Update: {
          created_at?: string | null
          id?: number
          key?: string
          mode?: Database["public"]["Enums"]["key_mode"]
          updated_at?: string | null
          user_id?: string
        }
        Relationships: [
          {
            foreignKeyName: "apikeys_user_id_fkey"
            columns: ["user_id"]
            referencedRelation: "users"
            referencedColumns: ["id"]
          }
        ]
      }
      app_stats: {
        Row: {
          app_id: string
          bandwidth: number
          channels: number
          created_at: string | null
          date_id: string
          devices: number
          devices_real: number
          mlu: number
          mlu_real: number
          shared: number
          updated_at: string | null
          user_id: string
          version_size: number
          versions: number
        }
        Insert: {
          app_id: string
          bandwidth?: number
          channels?: number
          created_at?: string | null
          date_id?: string
          devices?: number
          devices_real?: number
          mlu?: number
          mlu_real?: number
          shared?: number
          updated_at?: string | null
          user_id: string
          version_size?: number
          versions?: number
        }
        Update: {
          app_id?: string
          bandwidth?: number
          channels?: number
          created_at?: string | null
          date_id?: string
          devices?: number
          devices_real?: number
          mlu?: number
          mlu_real?: number
          shared?: number
          updated_at?: string | null
          user_id?: string
          version_size?: number
          versions?: number
        }
        Relationships: [
          {
            foreignKeyName: "app_stats_app_id_fkey"
            columns: ["app_id"]
            referencedRelation: "apps"
            referencedColumns: ["app_id"]
          },
          {
            foreignKeyName: "app_stats_user_id_fkey"
            columns: ["user_id"]
            referencedRelation: "users"
            referencedColumns: ["id"]
          }
        ]
      }
      app_usage: {
        Row: {
          app_id: string
          bandwidth: number
          created_at: string | null
          id: string
          mlu: number
          storage: number
        }
        Insert: {
          app_id: string
          bandwidth?: number
          created_at?: string | null
          id?: string
          mlu?: number
          storage?: number
        }
        Update: {
          app_id?: string
          bandwidth?: number
          created_at?: string | null
          id?: string
          mlu?: number
          storage?: number
        }
        Relationships: []
      }
      app_versions: {
        Row: {
          app_id: string
          bucket_id: string | null
          checksum: string | null
          created_at: string | null
          deleted: boolean
          external_url: string | null
          id: number
          name: string
          session_key: string | null
          storage_provider: string
          updated_at: string | null
          user_id: string
        }
        Insert: {
          app_id: string
          bucket_id?: string | null
          checksum?: string | null
          created_at?: string | null
          deleted?: boolean
          external_url?: string | null
          id?: number
          name: string
          session_key?: string | null
          storage_provider?: string
          updated_at?: string | null
          user_id: string
        }
        Update: {
          app_id?: string
          bucket_id?: string | null
          checksum?: string | null
          created_at?: string | null
          deleted?: boolean
          external_url?: string | null
          id?: number
          name?: string
          session_key?: string | null
          storage_provider?: string
          updated_at?: string | null
          user_id?: string
        }
        Relationships: [
          {
            foreignKeyName: "app_versions_app_id_fkey"
            columns: ["app_id"]
            referencedRelation: "apps"
            referencedColumns: ["app_id"]
          },
          {
            foreignKeyName: "app_versions_user_id_fkey"
            columns: ["user_id"]
            referencedRelation: "users"
            referencedColumns: ["id"]
          }
        ]
      }
      app_versions_meta: {
        Row: {
          app_id: string
          checksum: string
          created_at: string | null
          devices: number | null
          fails: number | null
          id: number
          installs: number | null
          size: number
          uninstalls: number | null
          updated_at: string | null
          user_id: string
        }
        Insert: {
          app_id: string
          checksum: string
          created_at?: string | null
          devices?: number | null
          fails?: number | null
          id?: number
          installs?: number | null
          size: number
          uninstalls?: number | null
          updated_at?: string | null
          user_id: string
        }
        Update: {
          app_id?: string
          checksum?: string
          created_at?: string | null
          devices?: number | null
          fails?: number | null
          id?: number
          installs?: number | null
          size?: number
          uninstalls?: number | null
          updated_at?: string | null
          user_id?: string
        }
        Relationships: [
          {
            foreignKeyName: "app_versions_meta_app_id_fkey"
            columns: ["app_id"]
            referencedRelation: "apps"
            referencedColumns: ["app_id"]
          },
          {
            foreignKeyName: "app_versions_meta_id_fkey"
            columns: ["id"]
            referencedRelation: "app_versions"
            referencedColumns: ["id"]
          },
          {
            foreignKeyName: "app_versions_meta_user_id_fkey"
            columns: ["user_id"]
            referencedRelation: "users"
            referencedColumns: ["id"]
          }
        ]
      }
      apps: {
        Row: {
          app_id: string
          created_at: string | null
          icon_url: string
          id: string | null
          last_version: string | null
          name: string | null
          retention: number
          updated_at: string | null
          user_id: string
        }
        Insert: {
          app_id: string
          created_at?: string | null
          icon_url: string
          id?: string | null
          last_version?: string | null
          name?: string | null
          retention?: number
          updated_at?: string | null
          user_id: string
        }
        Update: {
          app_id?: string
          created_at?: string | null
          icon_url?: string
          id?: string | null
          last_version?: string | null
          name?: string | null
          retention?: number
          updated_at?: string | null
          user_id?: string
        }
        Relationships: [
          {
            foreignKeyName: "apps_user_id_fkey"
            columns: ["user_id"]
            referencedRelation: "users"
            referencedColumns: ["id"]
          }
        ]
      }
      channel_devices: {
        Row: {
          app_id: string
          channel_id: number
          created_at: string | null
          created_by: string
          device_id: string
          updated_at: string
        }
        Insert: {
          app_id: string
          channel_id: number
          created_at?: string | null
          created_by: string
          device_id: string
          updated_at?: string
        }
        Update: {
          app_id?: string
          channel_id?: number
          created_at?: string | null
          created_by?: string
          device_id?: string
          updated_at?: string
        }
        Relationships: [
          {
            foreignKeyName: "channel_devices_app_id_fkey"
            columns: ["app_id"]
            referencedRelation: "apps"
            referencedColumns: ["app_id"]
          },
          {
            foreignKeyName: "channel_devices_channel_id_fkey"
            columns: ["channel_id"]
            referencedRelation: "channels"
            referencedColumns: ["id"]
          },
          {
            foreignKeyName: "channel_devices_created_by_fkey"
            columns: ["created_by"]
            referencedRelation: "users"
            referencedColumns: ["id"]
          },
          {
            foreignKeyName: "channel_devices_device_id_fkey"
            columns: ["device_id"]
            referencedRelation: "devices"
            referencedColumns: ["device_id"]
          }
        ]
      }
      channel_users: {
        Row: {
          app_id: string
          channel_id: number
          created_at: string | null
          created_by: string | null
          id: number
          updated_at: string
          user_id: string
        }
        Insert: {
          app_id: string
          channel_id: number
          created_at?: string | null
          created_by?: string | null
          id?: number
          updated_at?: string
          user_id: string
        }
        Update: {
          app_id?: string
          channel_id?: number
          created_at?: string | null
          created_by?: string | null
          id?: number
          updated_at?: string
          user_id?: string
        }
        Relationships: [
          {
            foreignKeyName: "channel_users_app_id_fkey"
            columns: ["app_id"]
            referencedRelation: "apps"
            referencedColumns: ["app_id"]
          },
          {
            foreignKeyName: "channel_users_channel_id_fkey"
            columns: ["channel_id"]
            referencedRelation: "channels"
            referencedColumns: ["id"]
          },
          {
            foreignKeyName: "channel_users_created_by_fkey"
            columns: ["created_by"]
            referencedRelation: "users"
            referencedColumns: ["id"]
          },
          {
            foreignKeyName: "channel_users_user_id_fkey"
            columns: ["user_id"]
            referencedRelation: "users"
            referencedColumns: ["id"]
          }
        ]
      }
      channels: {
        Row: {
          allow_dev: boolean
          allow_device_self_set: boolean
          allow_emulator: boolean
          android: boolean
          app_id: string
          beta: boolean
          created_at: string
          created_by: string
          disableAutoUpdateToMajor: boolean
          disableAutoUpdateUnderNative: boolean
          enable_progressive_deploy: boolean
          enableAbTesting: boolean
          id: number
          ios: boolean
          name: string
          public: boolean
          secondaryVersionPercentage: number
          secondVersion: number | null
          updated_at: string
          version: number
        }
        Insert: {
          allow_dev?: boolean
          allow_device_self_set?: boolean
          allow_emulator?: boolean
          android?: boolean
          app_id: string
          beta?: boolean
          created_at?: string
          created_by: string
          disableAutoUpdateToMajor?: boolean
          disableAutoUpdateUnderNative?: boolean
          enable_progressive_deploy?: boolean
          enableAbTesting?: boolean
          id?: number
          ios?: boolean
          name: string
          public?: boolean
          secondaryVersionPercentage?: number
          secondVersion?: number | null
          updated_at?: string
          version: number
        }
        Update: {
          allow_dev?: boolean
          allow_device_self_set?: boolean
          allow_emulator?: boolean
          android?: boolean
          app_id?: string
          beta?: boolean
          created_at?: string
          created_by?: string
          disableAutoUpdateToMajor?: boolean
          disableAutoUpdateUnderNative?: boolean
          enable_progressive_deploy?: boolean
          enableAbTesting?: boolean
          id?: number
          ios?: boolean
          name?: string
          public?: boolean
          secondaryVersionPercentage?: number
          secondVersion?: number | null
          updated_at?: string
          version?: number
        }
        Relationships: [
          {
            foreignKeyName: "channels_app_id_fkey"
            columns: ["app_id"]
            referencedRelation: "apps"
            referencedColumns: ["app_id"]
          },
          {
            foreignKeyName: "channels_created_by_fkey"
            columns: ["created_by"]
            referencedRelation: "users"
            referencedColumns: ["id"]
          },
          {
            foreignKeyName: "channels_secondVersion_fkey"
            columns: ["secondVersion"]
            referencedRelation: "app_versions"
            referencedColumns: ["id"]
          },
          {
            foreignKeyName: "channels_version_fkey"
            columns: ["version"]
            referencedRelation: "app_versions"
            referencedColumns: ["id"]
          }
        ]
      }
      deleted_account: {
        Row: {
          created_at: string | null
          email: string
          id: string
        }
        Insert: {
          created_at?: string | null
          email: string
          id?: string
        }
        Update: {
          created_at?: string | null
          email?: string
          id?: string
        }
        Relationships: []
      }
      devices: {
        Row: {
          app_id: string
          created_at: string | null
          custom_id: string
          date_id: string | null
          device_id: string
          is_emulator: boolean | null
          is_prod: boolean | null
          last_mau: string | null
          os_version: string | null
          platform: Database["public"]["Enums"]["platform_os"] | null
          plugin_version: string
          updated_at: string | null
          version: number
          version_build: string | null
        }
        Insert: {
          app_id: string
          created_at?: string | null
          custom_id?: string
          date_id?: string | null
          device_id: string
          is_emulator?: boolean | null
          is_prod?: boolean | null
          last_mau?: string | null
          os_version?: string | null
          platform?: Database["public"]["Enums"]["platform_os"] | null
          plugin_version?: string
          updated_at?: string | null
          version: number
          version_build?: string | null
        }
        Update: {
          app_id?: string
          created_at?: string | null
          custom_id?: string
          date_id?: string | null
          device_id?: string
          is_emulator?: boolean | null
          is_prod?: boolean | null
          last_mau?: string | null
          os_version?: string | null
          platform?: Database["public"]["Enums"]["platform_os"] | null
          plugin_version?: string
          updated_at?: string | null
          version?: number
          version_build?: string | null
        }
        Relationships: [
          {
            foreignKeyName: "devices_app_id_fkey"
            columns: ["app_id"]
            referencedRelation: "apps"
            referencedColumns: ["app_id"]
          },
          {
            foreignKeyName: "devices_version_fkey"
            columns: ["version"]
            referencedRelation: "app_versions"
            referencedColumns: ["id"]
          }
        ]
      }
      devices_override: {
        Row: {
          app_id: string
          created_at: string | null
          created_by: string | null
          device_id: string
          updated_at: string | null
          version: number
        }
        Insert: {
          app_id: string
          created_at?: string | null
          created_by?: string | null
          device_id: string
          updated_at?: string | null
          version: number
        }
        Update: {
          app_id?: string
          created_at?: string | null
          created_by?: string | null
          device_id?: string
          updated_at?: string | null
          version?: number
        }
        Relationships: [
          {
            foreignKeyName: "devices_override_app_id_fkey"
            columns: ["app_id"]
            referencedRelation: "apps"
            referencedColumns: ["app_id"]
          },
          {
            foreignKeyName: "devices_override_created_by_fkey"
            columns: ["created_by"]
            referencedRelation: "users"
            referencedColumns: ["id"]
          },
          {
            foreignKeyName: "devices_override_device_id_fkey"
            columns: ["device_id"]
            referencedRelation: "devices"
            referencedColumns: ["device_id"]
          },
          {
            foreignKeyName: "devices_override_version_fkey"
            columns: ["version"]
            referencedRelation: "app_versions"
            referencedColumns: ["id"]
          }
        ]
      }
      global_stats: {
        Row: {
          apps: number
          created_at: string | null
          date_id: string
          need_upgrade: number | null
          not_paying: number | null
          onboarded: number | null
          paying: number | null
          stars: number
          trial: number | null
          updates: number
          users: number | null
        }
        Insert: {
          apps: number
          created_at?: string | null
          date_id: string
          need_upgrade?: number | null
          not_paying?: number | null
          onboarded?: number | null
          paying?: number | null
          stars: number
          trial?: number | null
          updates: number
          users?: number | null
        }
        Update: {
          apps?: number
          created_at?: string | null
          date_id?: string
          need_upgrade?: number | null
          not_paying?: number | null
          onboarded?: number | null
          paying?: number | null
          stars?: number
          trial?: number | null
          updates?: number
          users?: number | null
        }
        Relationships: []
      }
      notifications: {
        Row: {
          created_at: string | null
          id: string
          last_send_at: string
          total_send: number
          updated_at: string | null
          user_id: string
        }
        Insert: {
          created_at?: string | null
          id: string
          last_send_at?: string
          total_send?: number
          updated_at?: string | null
          user_id: string
        }
        Update: {
          created_at?: string | null
          id?: string
          last_send_at?: string
          total_send?: number
          updated_at?: string | null
          user_id?: string
        }
        Relationships: [
          {
            foreignKeyName: "notifications_user_id_fkey"
            columns: ["user_id"]
            referencedRelation: "users"
            referencedColumns: ["id"]
          }
        ]
      }
      org_users: {
        Row: {
          app_id: string | null
          channel_id: number | null
          created_at: string | null
          id: number
          org_id: string
          updated_at: string | null
          user_id: string
          user_right: Database["public"]["Enums"]["user_min_right"] | null
        }
        Insert: {
          app_id?: string | null
          channel_id?: number | null
          created_at?: string | null
          id?: number
          org_id: string
          updated_at?: string | null
          user_id: string
          user_right?: Database["public"]["Enums"]["user_min_right"] | null
        }
        Update: {
          app_id?: string | null
          channel_id?: number | null
          created_at?: string | null
          id?: number
          org_id?: string
          updated_at?: string | null
          user_id?: string
          user_right?: Database["public"]["Enums"]["user_min_right"] | null
        }
        Relationships: [
          {
            foreignKeyName: "org_users_app_id_fkey"
            columns: ["app_id"]
            referencedRelation: "apps"
            referencedColumns: ["app_id"]
          },
          {
            foreignKeyName: "org_users_channel_id_fkey"
            columns: ["channel_id"]
            referencedRelation: "channels"
            referencedColumns: ["id"]
          },
          {
            foreignKeyName: "org_users_org_id_fkey"
            columns: ["org_id"]
            referencedRelation: "orgs"
            referencedColumns: ["id"]
          },
          {
            foreignKeyName: "org_users_user_id_fkey"
            columns: ["user_id"]
            referencedRelation: "users"
            referencedColumns: ["id"]
          }
        ]
      }
      orgs: {
        Row: {
          created_at: string | null
          created_by: string
          id: string
          logo: string | null
          name: string
          updated_at: string | null
        }
        Insert: {
          created_at?: string | null
          created_by: string
          id?: string
          logo?: string | null
          name: string
          updated_at?: string | null
        }
        Update: {
          created_at?: string | null
          created_by?: string
          id?: string
          logo?: string | null
          name?: string
          updated_at?: string | null
        }
        Relationships: [
          {
            foreignKeyName: "orgs_created_by_fkey"
            columns: ["created_by"]
            referencedRelation: "users"
            referencedColumns: ["id"]
          }
        ]
      }
      plans: {
        Row: {
          abtest: boolean
          app: number
          bandwidth: number
          bandwidth_unit: number | null
          channel: number
          created_at: string
          description: string
          id: string
          market_desc: string | null
          mau: number
          mau_unit: number | null
          name: string
          price_m: number
          price_m_bandwidth_id: string | null
          price_m_id: string
          price_m_mau_id: string | null
          price_m_storage_id: string | null
          price_y: number
          price_y_id: string
          progressive_deploy: boolean
          shared: number
          storage: number
          storage_unit: number | null
          stripe_id: string
          update: number
          updated_at: string
          version: number
        }
        Insert: {
          abtest?: boolean
          app?: number
          bandwidth: number
          bandwidth_unit?: number | null
          channel?: number
          created_at?: string
          description?: string
          id?: string
          market_desc?: string | null
          mau?: number
          mau_unit?: number | null
          name?: string
          price_m?: number
          price_m_bandwidth_id?: string | null
          price_m_id: string
          price_m_mau_id?: string | null
          price_m_storage_id?: string | null
          price_y?: number
          price_y_id: string
          progressive_deploy?: boolean
          shared?: number
          storage: number
          storage_unit?: number | null
          stripe_id?: string
          update?: number
          updated_at?: string
          version?: number
        }
        Update: {
          abtest?: boolean
          app?: number
          bandwidth?: number
          bandwidth_unit?: number | null
          channel?: number
          created_at?: string
          description?: string
          id?: string
          market_desc?: string | null
          mau?: number
          mau_unit?: number | null
          name?: string
          price_m?: number
          price_m_bandwidth_id?: string | null
          price_m_id?: string
          price_m_mau_id?: string | null
          price_m_storage_id?: string | null
          price_y?: number
          price_y_id?: string
          progressive_deploy?: boolean
          shared?: number
          storage?: number
          storage_unit?: number | null
          stripe_id?: string
          update?: number
          updated_at?: string
          version?: number
        }
        Relationships: []
      }
      stats: {
        Row: {
          action: string
          app_id: string
          created_at: string | null
          device_id: string
          platform: Database["public"]["Enums"]["platform_os"]
          version: number
          version_build: string
        }
        Insert: {
          action: string
          app_id: string
          created_at?: string | null
          device_id: string
          platform: Database["public"]["Enums"]["platform_os"]
          version: number
          version_build: string
        }
        Update: {
          action?: string
          app_id?: string
          created_at?: string | null
          device_id?: string
          platform?: Database["public"]["Enums"]["platform_os"]
          version?: number
          version_build?: string
        }
        Relationships: [
          {
            foreignKeyName: "logs_app_id_fkey"
            columns: ["app_id"]
            referencedRelation: "apps"
            referencedColumns: ["app_id"]
          },
          {
            foreignKeyName: "logs_device_id_fkey"
            columns: ["device_id"]
            referencedRelation: "devices"
            referencedColumns: ["device_id"]
          },
          {
            foreignKeyName: "logs_version_fkey"
            columns: ["version"]
            referencedRelation: "app_versions"
            referencedColumns: ["id"]
          }
        ]
      }
      store_apps: {
        Row: {
          app_id: string
          capacitor: boolean
          capgo: boolean
          category: string
          cordova: boolean
          created_at: string | null
          developer: string
          developer_email: string
          developer_id: string | null
          error_get_framework: string
          error_get_info: string
          error_get_similar: string
          flutter: boolean
          free: boolean
          icon: string
          installs: number
          kotlin: boolean
          lang: string | null
          native_script: boolean
          onprem: boolean
          react_native: boolean
          score: number
          summary: string
          title: string
          to_get_framework: boolean
          to_get_info: boolean
          to_get_similar: boolean
          updated_at: string
          updates: number
          url: string
        }
        Insert: {
          app_id: string
          capacitor?: boolean
          capgo?: boolean
          category?: string
          cordova?: boolean
          created_at?: string | null
          developer?: string
          developer_email?: string
          developer_id?: string | null
          error_get_framework?: string
          error_get_info?: string
          error_get_similar?: string
          flutter?: boolean
          free?: boolean
          icon?: string
          installs?: number
          kotlin?: boolean
          lang?: string | null
          native_script?: boolean
          onprem?: boolean
          react_native?: boolean
          score?: number
          summary?: string
          title?: string
          to_get_framework?: boolean
          to_get_info?: boolean
          to_get_similar?: boolean
          updated_at?: string
          updates?: number
          url?: string
        }
        Update: {
          app_id?: string
          capacitor?: boolean
          capgo?: boolean
          category?: string
          cordova?: boolean
          created_at?: string | null
          developer?: string
          developer_email?: string
          developer_id?: string | null
          error_get_framework?: string
          error_get_info?: string
          error_get_similar?: string
          flutter?: boolean
          free?: boolean
          icon?: string
          installs?: number
          kotlin?: boolean
          lang?: string | null
          native_script?: boolean
          onprem?: boolean
          react_native?: boolean
          score?: number
          summary?: string
          title?: string
          to_get_framework?: boolean
          to_get_info?: boolean
          to_get_similar?: boolean
          updated_at?: string
          updates?: number
          url?: string
        }
        Relationships: []
      }
      stripe_info: {
        Row: {
          created_at: string
          customer_id: string
          is_good_plan: boolean | null
          plan_usage: number | null
          price_id: string | null
          product_id: string
          status: Database["public"]["Enums"]["stripe_status"] | null
          subscription_anchor_end: string
          subscription_anchor_start: string
          subscription_id: string | null
          subscription_metered: Json
          trial_at: string
          updated_at: string
        }
        Insert: {
          created_at?: string
          customer_id: string
          is_good_plan?: boolean | null
          plan_usage?: number | null
          price_id?: string | null
          product_id?: string
          status?: Database["public"]["Enums"]["stripe_status"] | null
          subscription_anchor_end?: string
          subscription_anchor_start?: string
          subscription_id?: string | null
          subscription_metered?: Json
          trial_at?: string
          updated_at?: string
        }
        Update: {
          created_at?: string
          customer_id?: string
          is_good_plan?: boolean | null
          plan_usage?: number | null
          price_id?: string | null
          product_id?: string
          status?: Database["public"]["Enums"]["stripe_status"] | null
          subscription_anchor_end?: string
          subscription_anchor_start?: string
          subscription_id?: string | null
          subscription_metered?: Json
          trial_at?: string
          updated_at?: string
        }
        Relationships: [
          {
            foreignKeyName: "stripe_info_product_id_fkey"
            columns: ["product_id"]
            referencedRelation: "plans"
            referencedColumns: ["stripe_id"]
          }
        ]
      }
      users: {
        Row: {
          billing_email: string | null
          country: string | null
          created_at: string | null
          customer_id: string | null
          email: string
          enableNotifications: boolean
          first_name: string | null
          id: string
          image_url: string | null
          last_name: string | null
          legalAccepted: boolean
          optForNewsletters: boolean
          updated_at: string | null
        }
        Insert: {
          billing_email?: string | null
          country?: string | null
          created_at?: string | null
          customer_id?: string | null
          email: string
          enableNotifications?: boolean
          first_name?: string | null
          id: string
          image_url?: string | null
          last_name?: string | null
          legalAccepted?: boolean
          optForNewsletters?: boolean
          updated_at?: string | null
        }
        Update: {
          billing_email?: string | null
          country?: string | null
          created_at?: string | null
          customer_id?: string | null
          email?: string
          enableNotifications?: boolean
          first_name?: string | null
          id?: string
          image_url?: string | null
          last_name?: string | null
          legalAccepted?: boolean
          optForNewsletters?: boolean
          updated_at?: string | null
        }
        Relationships: [
          {
            foreignKeyName: "users_customer_id_fkey"
            columns: ["customer_id"]
            referencedRelation: "stripe_info"
            referencedColumns: ["customer_id"]
          },
          {
            foreignKeyName: "users_id_fkey"
            columns: ["id"]
            referencedRelation: "users"
            referencedColumns: ["id"]
          }
        ]
      }
    }
    Views: {
      [_ in never]: never
    }
    Functions: {
      accept_invitation_to_org: {
        Args: {
          org_id: string
        }
        Returns: string
      }
      calculate_cycle_usage: {
        Args: Record<PropertyKey, never>
        Returns: undefined
      }
      calculate_daily_app_usage: {
        Args: Record<PropertyKey, never>
        Returns: undefined
      }
      check_min_rights:
        | {
            Args: {
              min_right: Database["public"]["Enums"]["user_min_right"]
              user_id: string
              org_id: string
              app_id: string
              channel_id: number
            }
            Returns: boolean
          }
        | {
            Args: {
              min_right: Database["public"]["Enums"]["user_min_right"]
              org_id: string
              app_id: string
              channel_id: number
            }
            Returns: boolean
          }
      convert_bytes_to_gb: {
        Args: {
          byt: number
        }
        Returns: number
      }
      convert_bytes_to_mb: {
        Args: {
          byt: number
        }
        Returns: number
      }
      convert_gb_to_bytes: {
        Args: {
          gb: number
        }
        Returns: number
      }
      convert_mb_to_bytes: {
        Args: {
          gb: number
        }
        Returns: number
      }
      convert_number_to_percent: {
        Args: {
          val: number
          max_val: number
        }
        Returns: number
      }
      count_all_apps: {
        Args: Record<PropertyKey, never>
        Returns: number
      }
      count_all_need_upgrade: {
        Args: Record<PropertyKey, never>
        Returns: number
      }
      count_all_onboarded: {
        Args: Record<PropertyKey, never>
        Returns: number
      }
      count_all_paying: {
        Args: Record<PropertyKey, never>
        Returns: number
      }
      count_all_plans: {
        Args: Record<PropertyKey, never>
        Returns: {
          product_id: string
          count: number
        }[]
      }
      count_all_trial: {
        Args: Record<PropertyKey, never>
        Returns: number
      }
      count_all_updates: {
        Args: Record<PropertyKey, never>
        Returns: number
      }
      delete_user: {
        Args: Record<PropertyKey, never>
        Returns: undefined
      }
      exist_app_v2: {
        Args: {
          appid: string
        }
        Returns: boolean
      }
      exist_app_versions: {
        Args: {
          appid: string
          name_version: string
          apikey: string
        }
        Returns: boolean
      }
      exist_user: {
        Args: {
          e_mail: string
        }
        Returns: string
      }
      find_best_plan_v3: {
        Args: {
          mau: number
          bandwidth: number
          storage: number
        }
        Returns: string
      }
      find_fit_plan_v3: {
        Args: {
          mau: number
          bandwidth: number
          storage: number
        }
        Returns: {
          name: string
        }[]
      }
      get_apikey: {
        Args: Record<PropertyKey, never>
        Returns: string
      }
      get_app_versions: {
        Args: {
          appid: string
          name_version: string
          apikey: string
        }
        Returns: number
      }
      get_current_plan_max:
        | {
            Args: Record<PropertyKey, never>
            Returns: string
          }
        | {
            Args: {
              userid: string
            }
            Returns: {
              mau: number
              bandwidth: number
              storage: number
            }[]
          }
      get_current_plan_name:
        | {
            Args: {
              userid: string
            }
            Returns: string
          }
        | {
            Args: Record<PropertyKey, never>
            Returns: string
          }
      get_cycle_info: {
        Args: Record<PropertyKey, never>
        Returns: {
          subscription_anchor_start: string
          subscription_anchor_end: string
        }[]
      }
      get_db_url: {
        Args: Record<PropertyKey, never>
        Returns: string
      }
      get_devices_version: {
        Args: {
          app_id: string
          version_id: number
        }
        Returns: number
      }
<<<<<<< HEAD
      get_max_plan: {
        Args: {
          userid: string
        }
        Returns: {
          mau: number
          storage: number
          bandwidth: number
        }[]
      }
      get_metered_usage: {
        Args: {
          userid: string
        }
        Returns: Database["public"]["CompositeTypes"]["stats_table"]
      }
      get_org_members: {
        Args: {
          guild_id: string
        }
        Returns: {
          aid: number
          uid: string
          email: string
          image_url: string
        }[]
      }
      get_orgs: {
        Args: {
          userid: string
        }
        Returns: {
          id: string
          logo: string
          name: string
        }[]
      }
      get_orgs_v2: {
        Args: {
          userid: string
        }
        Returns: {
          gid: string
          created_by: string
          logo: string
          name: string
          role: string
        }[]
      }
      get_plan_usage_percent: {
        Args: {
          userid: string
          dateid: string
        }
        Returns: number
      }
      get_total_stats_v2: {
        Args: {
          userid: string
          dateid: string
        }
        Returns: {
          mau: number
          bandwidth: number
          storage: number
        }[]
      }
      get_user_id:
        | {
            Args: {
              apikey: string
              app_id: string
            }
            Returns: string
          }
        | {
            Args: {
              apikey: string
            }
            Returns: string
          }
      get_user_main_org_id: {
=======
      get_external_function_url: {
        Args: Record<PropertyKey, never>
        Returns: string
      }
      get_max_plan:
        | {
            Args: {
              userid: string
            }
            Returns: {
              mau: number
              storage: number
              bandwidth: number
            }[]
          }
        | {
            Args: Record<PropertyKey, never>
            Returns: {
              mau: number
              bandwidth: number
              storage: number
            }[]
          }
      get_metered_usage:
        | {
            Args: {
              userid: string
            }
            Returns: Database["public"]["CompositeTypes"]["stats_table"]
          }
        | {
            Args: Record<PropertyKey, never>
            Returns: number
          }
      get_plan_usage_percent:
        | {
            Args: {
              userid: string
              dateid: string
            }
            Returns: number
          }
        | {
            Args: {
              dateid: string
            }
            Returns: number
          }
      get_total_stats_v2:
        | {
            Args: {
              userid: string
              dateid: string
            }
            Returns: {
              mau: number
              bandwidth: number
              storage: number
            }[]
          }
        | {
            Args: {
              dateid: string
            }
            Returns: {
              mau: number
              bandwidth: number
              storage: number
            }[]
          }
      get_total_stats_v3:
        | {
            Args: {
              userid: string
            }
            Returns: {
              mau: number
              bandwidth: number
              storage: number
            }[]
          }
        | {
            Args: Record<PropertyKey, never>
            Returns: {
              mau: number
              bandwidth: number
              storage: number
            }[]
          }
      get_total_storage_size:
        | {
            Args: Record<PropertyKey, never>
            Returns: number
          }
        | {
            Args: {
              userid: string
              app_id: string
            }
            Returns: number
          }
        | {
            Args: {
              userid: string
            }
            Returns: number
          }
      get_user_id: {
>>>>>>> 968e488b
        Args: {
          user_id: string
        }
        Returns: string
      }
      has_min_right: {
        Args: {
          _userid: string
          _orgid: string
          _right: Database["public"]["Enums"]["user_min_right"]
          _appid?: string
          _channelid?: number
        }
        Returns: boolean
      }
<<<<<<< HEAD
      increment_stats: {
        Args: {
          app_id: string
          date_id: string
          bandwidth: number
          version_size: number
          channels: number
          shared: number
          mlu: number
          mlu_real: number
          versions: number
          devices: number
        }
        Returns: undefined
      }
      increment_stats_v2: {
        Args: {
          app_id: string
          date_id: string
          bandwidth: number
          version_size: number
          channels: number
          shared: number
          mlu: number
          mlu_real: number
          versions: number
          devices: number
          devices_real: number
        }
        Returns: undefined
      }
      increment_store: {
=======
      http_post_helper: {
>>>>>>> 968e488b
        Args: {
          function_name: string
          function_type: string
          body: Json
        }
        Returns: undefined
      }
<<<<<<< HEAD
      invite_user_to_org: {
        Args: {
          email: string
          org_id: string
          invite_type: Database["public"]["Enums"]["user_min_right"]
        }
        Returns: string
      }
      is_admin: {
=======
      increment_store: {
        Args: {
          app_id: string
          updates: number
        }
        Returns: undefined
      }
      is_admin:
        | {
            Args: {
              userid: string
            }
            Returns: boolean
          }
        | {
            Args: Record<PropertyKey, never>
            Returns: boolean
          }
      is_allowed_action: {
>>>>>>> 968e488b
        Args: {
          userid: string
        }
        Returns: boolean
      }
<<<<<<< HEAD
      is_allowed_action:
        | {
            Args: {
              apikey: string
              appid: string
=======
      is_allowed_action_user:
        | {
            Args: {
              userid: string
>>>>>>> 968e488b
            }
            Returns: boolean
          }
        | {
<<<<<<< HEAD
            Args: {
              apikey: string
            }
            Returns: boolean
          }
      is_allowed_action_user: {
        Args: {
          userid: string
        }
        Returns: boolean
      }
=======
            Args: Record<PropertyKey, never>
            Returns: boolean
          }
>>>>>>> 968e488b
      is_allowed_capgkey:
        | {
            Args: {
              apikey: string
              keymode: Database["public"]["Enums"]["key_mode"][]
              app_id: string
              right: Database["public"]["Enums"]["user_min_right"]
              user_id: string
            }
            Returns: boolean
          }
        | {
            Args: {
              apikey: string
              keymode: Database["public"]["Enums"]["key_mode"][]
              app_id: string
              channel_id: number
              right: Database["public"]["Enums"]["user_min_right"]
              user_id: string
            }
            Returns: boolean
          }
        | {
            Args: {
              apikey: string
              keymode: Database["public"]["Enums"]["key_mode"][]
            }
            Returns: boolean
          }
        | {
            Args: {
              apikey: string
              keymode: Database["public"]["Enums"]["key_mode"][]
              app_id: string
            }
            Returns: boolean
          }
<<<<<<< HEAD
      is_app_owner: {
        Args: {
          userid: string
          appid: string
        }
        Returns: boolean
      }
      is_app_shared: {
        Args: {
          userid: string
          appid: string
        }
        Returns: boolean
      }
      is_canceled: {
        Args: {
          userid: string
        }
        Returns: boolean
      }
      is_free_usage: {
        Args: {
          userid: string
        }
        Returns: boolean
      }
      is_good_plan_v3: {
        Args: {
          userid: string
        }
        Returns: boolean
      }
      is_in_channel: {
        Args: {
          userid: string
          ownerid: string
        }
        Returns: boolean
      }
      is_member_of_org: {
=======
      is_app_owner:
        | {
            Args: {
              userid: string
              appid: string
            }
            Returns: boolean
          }
        | {
            Args: {
              appid: string
            }
            Returns: boolean
          }
      is_app_shared:
        | {
            Args: {
              userid: string
              appid: string
            }
            Returns: boolean
          }
        | {
            Args: {
              appid: string
            }
            Returns: boolean
          }
      is_canceled:
        | {
            Args: {
              userid: string
            }
            Returns: boolean
          }
        | {
            Args: Record<PropertyKey, never>
            Returns: boolean
          }
      is_free_usage:
        | {
            Args: {
              userid: string
            }
            Returns: boolean
          }
        | {
            Args: Record<PropertyKey, never>
            Returns: boolean
          }
      is_good_plan_v3:
        | {
            Args: Record<PropertyKey, never>
            Returns: boolean
          }
        | {
            Args: {
              userid: string
            }
            Returns: boolean
          }
      is_good_plan_v4:
        | {
            Args: {
              userid: string
            }
            Returns: boolean
          }
        | {
            Args: Record<PropertyKey, never>
            Returns: number
          }
      is_in_channel:
        | {
            Args: {
              userid: string
              ownerid: string
            }
            Returns: boolean
          }
        | {
            Args: {
              ownerid: string
            }
            Returns: boolean
          }
      is_not_deleted: {
>>>>>>> 968e488b
        Args: {
          user_id: string
          org_id: string
        }
        Returns: boolean
      }
      is_not_deleted: {
        Args: {
          email_check: string
        }
        Returns: boolean
      }
<<<<<<< HEAD
      is_onboarded: {
        Args: {
          userid: string
        }
        Returns: boolean
      }
      is_onboarding_needed: {
        Args: {
          userid: string
        }
        Returns: boolean
      }
      is_owner_of_org: {
        Args: {
          user_id: string
          org_id: string
        }
        Returns: boolean
      }
      is_paying: {
        Args: {
          userid: string
        }
        Returns: boolean
      }
      is_trial: {
        Args: {
          userid: string
        }
        Returns: number
      }
      is_version_shared: {
        Args: {
          userid: string
          versionid: number
        }
        Returns: boolean
      }
=======
      is_onboarded:
        | {
            Args: {
              userid: string
            }
            Returns: boolean
          }
        | {
            Args: Record<PropertyKey, never>
            Returns: boolean
          }
      is_onboarding_needed:
        | {
            Args: {
              userid: string
            }
            Returns: boolean
          }
        | {
            Args: Record<PropertyKey, never>
            Returns: boolean
          }
      is_paying:
        | {
            Args: {
              userid: string
            }
            Returns: boolean
          }
        | {
            Args: Record<PropertyKey, never>
            Returns: boolean
          }
      is_trial:
        | {
            Args: {
              userid: string
            }
            Returns: number
          }
        | {
            Args: Record<PropertyKey, never>
            Returns: boolean
          }
      is_version_shared:
        | {
            Args: {
              userid: string
              versionid: number
            }
            Returns: boolean
          }
        | {
            Args: {
              versionid: number
            }
            Returns: boolean
          }
>>>>>>> 968e488b
      one_month_ahead: {
        Args: Record<PropertyKey, never>
        Returns: string
      }
      remove_enum_value: {
        Args: {
          enum_type: unknown
          enum_value: string
        }
        Returns: undefined
      }
      update_app_usage: {
        Args: {
          minutes_interval: number
        }
        Returns: undefined
      }
    }
    Enums: {
      key_mode: "read" | "write" | "all" | "upload"
      pay_as_you_go_type: "base" | "units"
      platform_os: "ios" | "android"
      stripe_status:
        | "created"
        | "succeeded"
        | "updated"
        | "failed"
        | "deleted"
        | "canceled"
      usage_mode: "5min" | "day" | "cycle"
      user_min_right:
        | "invite_read"
        | "invite_upload"
        | "invite_write"
        | "invite_admin"
        | "read"
        | "upload"
        | "write"
        | "admin"
      user_role: "read" | "upload" | "write" | "admin"
    }
    CompositeTypes: {
      match_plan: {
        name: string
      }
      orgs_table: {
        id: string
        created_by: string
        created_at: string
        updated_at: string
        logo: string
        name: string
      }
      owned_orgs: {
        id: string
        created_by: string
        logo: string
        name: string
        role: string
      }
      stats_table: {
        mau: number
        bandwidth: number
        storage: number
      }
    }
  }
}
<|MERGE_RESOLUTION|>--- conflicted
+++ resolved
@@ -113,7 +113,8 @@
           bandwidth: number
           created_at: string | null
           id: string
-          mlu: number
+          mau: number
+          mode: Database["public"]["Enums"]["usage_mode"]
           storage: number
         }
         Insert: {
@@ -121,7 +122,8 @@
           bandwidth?: number
           created_at?: string | null
           id?: string
-          mlu?: number
+          mau?: number
+          mode?: Database["public"]["Enums"]["usage_mode"]
           storage?: number
         }
         Update: {
@@ -129,7 +131,8 @@
           bandwidth?: number
           created_at?: string | null
           id?: string
-          mlu?: number
+          mau?: number
+          mode?: Database["public"]["Enums"]["usage_mode"]
           storage?: number
         }
         Relationships: []
@@ -1176,7 +1179,6 @@
         | {
             Args: {
               min_right: Database["public"]["Enums"]["user_min_right"]
-              user_id: string
               org_id: string
               app_id: string
               channel_id: number
@@ -1186,6 +1188,7 @@
         | {
             Args: {
               min_right: Database["public"]["Enums"]["user_min_right"]
+              user_id: string
               org_id: string
               app_id: string
               channel_id: number
@@ -1325,13 +1328,13 @@
           }
       get_current_plan_name:
         | {
-            Args: {
-              userid: string
-            }
+            Args: Record<PropertyKey, never>
             Returns: string
           }
         | {
-            Args: Record<PropertyKey, never>
+            Args: {
+              userid: string
+            }
             Returns: string
           }
       get_cycle_info: {
@@ -1352,23 +1355,40 @@
         }
         Returns: number
       }
-<<<<<<< HEAD
-      get_max_plan: {
-        Args: {
-          userid: string
-        }
-        Returns: {
-          mau: number
-          storage: number
-          bandwidth: number
-        }[]
-      }
-      get_metered_usage: {
-        Args: {
-          userid: string
-        }
-        Returns: Database["public"]["CompositeTypes"]["stats_table"]
-      }
+      get_external_function_url: {
+        Args: Record<PropertyKey, never>
+        Returns: string
+      }
+      get_max_plan:
+        | {
+            Args: Record<PropertyKey, never>
+            Returns: {
+              mau: number
+              storage: number
+              bandwidth: number
+            }[]
+          }
+        | {
+            Args: {
+              userid: string
+            }
+            Returns: {
+              mau: number
+              storage: number
+              bandwidth: number
+            }[]
+          }
+      get_metered_usage:
+        | {
+            Args: Record<PropertyKey, never>
+            Returns: number
+          }
+        | {
+            Args: {
+              userid: string
+            }
+            Returns: Database["public"]["CompositeTypes"]["stats_table"]
+          }
       get_org_members: {
         Args: {
           guild_id: string
@@ -1402,53 +1422,51 @@
           role: string
         }[]
       }
-      get_plan_usage_percent: {
-        Args: {
-          userid: string
-          dateid: string
-        }
-        Returns: number
-      }
-      get_total_stats_v2: {
-        Args: {
-          userid: string
-          dateid: string
-        }
-        Returns: {
-          mau: number
-          bandwidth: number
-          storage: number
-        }[]
-      }
-      get_user_id:
-        | {
-            Args: {
-              apikey: string
-              app_id: string
-            }
-            Returns: string
-          }
-        | {
-            Args: {
-              apikey: string
-            }
-            Returns: string
-          }
-      get_user_main_org_id: {
-=======
-      get_external_function_url: {
-        Args: Record<PropertyKey, never>
-        Returns: string
-      }
-      get_max_plan:
-        | {
-            Args: {
-              userid: string
+      get_plan_usage_percent:
+        | {
+            Args: {
+              dateid: string
+            }
+            Returns: number
+          }
+        | {
+            Args: {
+              userid: string
+              dateid: string
+            }
+            Returns: number
+          }
+      get_total_stats_v2:
+        | {
+            Args: {
+              dateid: string
             }
             Returns: {
               mau: number
+              bandwidth: number
               storage: number
+            }[]
+          }
+        | {
+            Args: {
+              userid: string
+              dateid: string
+            }
+            Returns: {
+              mau: number
               bandwidth: number
+              storage: number
+            }[]
+          }
+      get_total_stats_v3:
+        | {
+            Args: {
+              userid: string
+            }
+            Returns: {
+              mau: number
+              bandwidth: number
+              storage: number
             }[]
           }
         | {
@@ -1459,96 +1477,53 @@
               storage: number
             }[]
           }
-      get_metered_usage:
-        | {
-            Args: {
-              userid: string
-            }
-            Returns: Database["public"]["CompositeTypes"]["stats_table"]
+      get_total_storage_size:
+        | {
+            Args: {
+              userid: string
+            }
+            Returns: number
           }
         | {
             Args: Record<PropertyKey, never>
             Returns: number
           }
-      get_plan_usage_percent:
-        | {
-            Args: {
-              userid: string
-              dateid: string
+        | {
+            Args: {
+              userid: string
+              app_id: string
             }
             Returns: number
           }
-        | {
-            Args: {
-              dateid: string
-            }
-            Returns: number
-          }
-      get_total_stats_v2:
-        | {
-            Args: {
-              userid: string
-              dateid: string
-            }
-            Returns: {
-              mau: number
-              bandwidth: number
-              storage: number
-            }[]
-          }
-        | {
-            Args: {
-              dateid: string
-            }
-            Returns: {
-              mau: number
-              bandwidth: number
-              storage: number
-            }[]
-          }
-      get_total_stats_v3:
-        | {
-            Args: {
-              userid: string
-            }
-            Returns: {
-              mau: number
-              bandwidth: number
-              storage: number
-            }[]
-          }
-        | {
-            Args: Record<PropertyKey, never>
-            Returns: {
-              mau: number
-              bandwidth: number
-              storage: number
-            }[]
-          }
-      get_total_storage_size:
-        | {
-            Args: Record<PropertyKey, never>
-            Returns: number
-          }
-        | {
-            Args: {
-              userid: string
+      get_user_id:
+        | {
+            Args: {
+              apikey: string
               app_id: string
             }
-            Returns: number
-          }
-        | {
-            Args: {
-              userid: string
-            }
-            Returns: number
-          }
-      get_user_id: {
->>>>>>> 968e488b
+            Returns: string
+          }
+        | {
+            Args: {
+              apikey: string
+            }
+            Returns: string
+          }
+      get_user_main_org_id: {
         Args: {
           user_id: string
         }
         Returns: string
+      }
+      get_weekly_stats: {
+        Args: {
+          app_id: string
+        }
+        Returns: {
+          all_updates: number
+          failed_updates: number
+          open_app: number
+        }[]
       }
       has_min_right: {
         Args: {
@@ -1560,7 +1535,14 @@
         }
         Returns: boolean
       }
-<<<<<<< HEAD
+      http_post_helper: {
+        Args: {
+          function_name: string
+          function_type: string
+          body: Json
+        }
+        Returns: undefined
+      }
       increment_stats: {
         Args: {
           app_id: string
@@ -1593,17 +1575,12 @@
         Returns: undefined
       }
       increment_store: {
-=======
-      http_post_helper: {
->>>>>>> 968e488b
-        Args: {
-          function_name: string
-          function_type: string
-          body: Json
+        Args: {
+          app_id: string
+          updates: number
         }
         Returns: undefined
       }
-<<<<<<< HEAD
       invite_user_to_org: {
         Args: {
           email: string
@@ -1612,66 +1589,42 @@
         }
         Returns: string
       }
-      is_admin: {
-=======
-      increment_store: {
-        Args: {
-          app_id: string
-          updates: number
-        }
-        Returns: undefined
-      }
       is_admin:
         | {
-            Args: {
-              userid: string
-            }
-            Returns: boolean
-          }
-        | {
             Args: Record<PropertyKey, never>
             Returns: boolean
           }
-      is_allowed_action: {
->>>>>>> 968e488b
-        Args: {
-          userid: string
-        }
-        Returns: boolean
-      }
-<<<<<<< HEAD
+        | {
+            Args: {
+              userid: string
+            }
+            Returns: boolean
+          }
       is_allowed_action:
         | {
             Args: {
               apikey: string
               appid: string
-=======
+            }
+            Returns: boolean
+          }
+        | {
+            Args: {
+              apikey: string
+            }
+            Returns: boolean
+          }
       is_allowed_action_user:
         | {
-            Args: {
-              userid: string
->>>>>>> 968e488b
-            }
-            Returns: boolean
-          }
-        | {
-<<<<<<< HEAD
-            Args: {
-              apikey: string
-            }
-            Returns: boolean
-          }
-      is_allowed_action_user: {
-        Args: {
-          userid: string
-        }
-        Returns: boolean
-      }
-=======
             Args: Record<PropertyKey, never>
             Returns: boolean
           }
->>>>>>> 968e488b
+        | {
+            Args: {
+              userid: string
+            }
+            Returns: boolean
+          }
       is_allowed_capgkey:
         | {
             Args: {
@@ -1709,58 +1662,16 @@
             }
             Returns: boolean
           }
-<<<<<<< HEAD
-      is_app_owner: {
-        Args: {
-          userid: string
-          appid: string
-        }
-        Returns: boolean
-      }
-      is_app_shared: {
-        Args: {
-          userid: string
-          appid: string
-        }
-        Returns: boolean
-      }
-      is_canceled: {
-        Args: {
-          userid: string
-        }
-        Returns: boolean
-      }
-      is_free_usage: {
-        Args: {
-          userid: string
-        }
-        Returns: boolean
-      }
-      is_good_plan_v3: {
-        Args: {
-          userid: string
-        }
-        Returns: boolean
-      }
-      is_in_channel: {
-        Args: {
-          userid: string
-          ownerid: string
-        }
-        Returns: boolean
-      }
-      is_member_of_org: {
-=======
       is_app_owner:
         | {
             Args: {
-              userid: string
               appid: string
             }
             Returns: boolean
           }
         | {
             Args: {
+              userid: string
               appid: string
             }
             Returns: boolean
@@ -1768,37 +1679,37 @@
       is_app_shared:
         | {
             Args: {
-              userid: string
               appid: string
             }
             Returns: boolean
           }
         | {
             Args: {
+              userid: string
               appid: string
             }
             Returns: boolean
           }
       is_canceled:
         | {
-            Args: {
-              userid: string
-            }
-            Returns: boolean
-          }
-        | {
             Args: Record<PropertyKey, never>
             Returns: boolean
           }
+        | {
+            Args: {
+              userid: string
+            }
+            Returns: boolean
+          }
       is_free_usage:
         | {
-            Args: {
-              userid: string
-            }
-            Returns: boolean
-          }
-        | {
             Args: Record<PropertyKey, never>
+            Returns: boolean
+          }
+        | {
+            Args: {
+              userid: string
+            }
             Returns: boolean
           }
       is_good_plan_v3:
@@ -1827,18 +1738,17 @@
         | {
             Args: {
               userid: string
+            }
+            Returns: boolean
+          }
+        | {
+            Args: {
+              userid: string
               ownerid: string
             }
             Returns: boolean
           }
-        | {
-            Args: {
-              ownerid: string
-            }
-            Returns: boolean
-          }
-      is_not_deleted: {
->>>>>>> 968e488b
+      is_member_of_org: {
         Args: {
           user_id: string
           org_id: string
@@ -1851,19 +1761,28 @@
         }
         Returns: boolean
       }
-<<<<<<< HEAD
-      is_onboarded: {
-        Args: {
-          userid: string
-        }
-        Returns: boolean
-      }
-      is_onboarding_needed: {
-        Args: {
-          userid: string
-        }
-        Returns: boolean
-      }
+      is_onboarded:
+        | {
+            Args: Record<PropertyKey, never>
+            Returns: boolean
+          }
+        | {
+            Args: {
+              userid: string
+            }
+            Returns: boolean
+          }
+      is_onboarding_needed:
+        | {
+            Args: Record<PropertyKey, never>
+            Returns: boolean
+          }
+        | {
+            Args: {
+              userid: string
+            }
+            Returns: boolean
+          }
       is_owner_of_org: {
         Args: {
           user_id: string
@@ -1871,85 +1790,42 @@
         }
         Returns: boolean
       }
-      is_paying: {
-        Args: {
-          userid: string
-        }
-        Returns: boolean
-      }
-      is_trial: {
-        Args: {
-          userid: string
-        }
-        Returns: number
-      }
-      is_version_shared: {
-        Args: {
-          userid: string
-          versionid: number
-        }
-        Returns: boolean
-      }
-=======
-      is_onboarded:
-        | {
-            Args: {
-              userid: string
-            }
-            Returns: boolean
-          }
+      is_paying:
         | {
             Args: Record<PropertyKey, never>
             Returns: boolean
           }
-      is_onboarding_needed:
-        | {
-            Args: {
-              userid: string
-            }
-            Returns: boolean
-          }
+        | {
+            Args: {
+              userid: string
+            }
+            Returns: boolean
+          }
+      is_trial:
         | {
             Args: Record<PropertyKey, never>
-            Returns: boolean
-          }
-      is_paying:
-        | {
-            Args: {
-              userid: string
-            }
-            Returns: boolean
-          }
-        | {
-            Args: Record<PropertyKey, never>
-            Returns: boolean
-          }
-      is_trial:
-        | {
-            Args: {
-              userid: string
-            }
             Returns: number
           }
         | {
-            Args: Record<PropertyKey, never>
-            Returns: boolean
+            Args: {
+              userid: string
+            }
+            Returns: number
           }
       is_version_shared:
         | {
             Args: {
-              userid: string
               versionid: number
             }
             Returns: boolean
           }
         | {
             Args: {
+              userid: string
               versionid: number
             }
             Returns: boolean
           }
->>>>>>> 968e488b
       one_month_ahead: {
         Args: Record<PropertyKey, never>
         Returns: string
@@ -1970,7 +1846,6 @@
     }
     Enums: {
       key_mode: "read" | "write" | "all" | "upload"
-      pay_as_you_go_type: "base" | "units"
       platform_os: "ios" | "android"
       stripe_status:
         | "created"
@@ -1992,9 +1867,6 @@
       user_role: "read" | "upload" | "write" | "admin"
     }
     CompositeTypes: {
-      match_plan: {
-        name: string
-      }
       orgs_table: {
         id: string
         created_by: string
