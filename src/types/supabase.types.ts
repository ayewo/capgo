--- conflicted
+++ resolved
@@ -1297,13 +1297,11 @@
       }
     }
     Functions: {
-<<<<<<< HEAD
       accept_invitation_to_org: {
         Args: {
           org_id: string
         }
         Returns: string
-=======
       calculate_cycle_usage: {
         Args: Record<PropertyKey, never>
         Returns: undefined
@@ -1311,7 +1309,6 @@
       calculate_daily_app_usage: {
         Args: Record<PropertyKey, never>
         Returns: undefined
->>>>>>> cd61f433
       }
       check_min_rights: {
         Args: {
@@ -1389,13 +1386,6 @@
         Args: Record<PropertyKey, never>
         Returns: undefined
       }
-<<<<<<< HEAD
-      deleteuser: {
-        Args: Record<PropertyKey, never>
-        Returns: undefined
-      }
-=======
->>>>>>> cd61f433
       exist_app: {
         Args: {
           appid: string
@@ -1479,27 +1469,8 @@
         }
         Returns: string
       }
-<<<<<<< HEAD
-      get_db_url: {
-        Args: Record<PropertyKey, never>
-        Returns: string
-      }
-      get_devices_version: {
-        Args: {
-          app_id: string
-          version_id: number
-        }
-        Returns: number
-      }
-      get_dl_by_month: {
-        Args: {
-          userid: string
-          pastmonth: number
-        }
-=======
       get_cycle_info: {
         Args: Record<PropertyKey, never>
->>>>>>> cd61f433
         Returns: {
           subscription_anchor_start: string
           subscription_anchor_end: string
@@ -1596,7 +1567,6 @@
         }
         Returns: undefined
       }
-<<<<<<< HEAD
       increment_version_stats: {
         Args: {
           app_id: string
@@ -1613,8 +1583,6 @@
         }
         Returns: string
       }
-=======
->>>>>>> cd61f433
       is_admin: {
         Args: {
           userid: string
@@ -1794,7 +1762,6 @@
         | "failed"
         | "deleted"
         | "canceled"
-<<<<<<< HEAD
       user_min_right:
         | "invite_read"
         | "invite_upload"
@@ -1804,10 +1771,7 @@
         | "upload"
         | "write"
         | "admin"
-=======
       usage_mode: "5min" | "day" | "month" | "cycle"
-      user_min_right: "read" | "upload" | "write" | "admin"
->>>>>>> cd61f433
       user_role: "read" | "upload" | "write" | "admin"
     }
     CompositeTypes: {
