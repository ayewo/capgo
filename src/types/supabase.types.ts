export type Json =
  | string
  | number
  | boolean
  | null
  | { [key: string]: Json | undefined }
  | Json[]

export interface Database {
  public: {
    Tables: {
      apikeys: {
        Row: {
          created_at: string | null
          id: number
          key: string
          mode: Database['public']['Enums']['key_mode']
          updated_at: string | null
          user_id: string
        }
        Insert: {
          created_at?: string | null
          id?: number
          key: string
          mode: Database['public']['Enums']['key_mode']
          updated_at?: string | null
          user_id: string
        }
        Update: {
          created_at?: string | null
          id?: number
          key?: string
          mode?: Database['public']['Enums']['key_mode']
          updated_at?: string | null
          user_id?: string
        }
        Relationships: [
          {
            foreignKeyName: 'apikeys_user_id_fkey'
            columns: ['user_id']
            referencedRelation: 'users'
            referencedColumns: ['id']
          },
        ]
      }
<<<<<<< HEAD
=======
      app_live: {
        Row: {
          created_at: string | null
          id: string
          updated_at: string | null
          url: string
        }
        Insert: {
          created_at?: string | null
          id: string
          updated_at?: string | null
          url: string
        }
        Update: {
          created_at?: string | null
          id?: string
          updated_at?: string | null
          url?: string
        }
        Relationships: [
          {
            foreignKeyName: 'app_live_id_fkey'
            columns: ['id']
            referencedRelation: 'users'
            referencedColumns: ['id']
          },
        ]
      }
      app_stats: {
        Row: {
          app_id: string
          bandwidth: number
          channels: number
          created_at: string | null
          date_id: string
          devices: number
          devices_real: number
          mlu: number
          mlu_real: number
          shared: number
          updated_at: string | null
          user_id: string
          version_size: number
          versions: number
        }
        Insert: {
          app_id: string
          bandwidth?: number
          channels?: number
          created_at?: string | null
          date_id?: string
          devices?: number
          devices_real?: number
          mlu?: number
          mlu_real?: number
          shared?: number
          updated_at?: string | null
          user_id: string
          version_size?: number
          versions?: number
        }
        Update: {
          app_id?: string
          bandwidth?: number
          channels?: number
          created_at?: string | null
          date_id?: string
          devices?: number
          devices_real?: number
          mlu?: number
          mlu_real?: number
          shared?: number
          updated_at?: string | null
          user_id?: string
          version_size?: number
          versions?: number
        }
        Relationships: [
          {
            foreignKeyName: 'app_stats_app_id_fkey'
            columns: ['app_id']
            referencedRelation: 'apps'
            referencedColumns: ['app_id']
          },
          {
            foreignKeyName: 'app_stats_user_id_fkey'
            columns: ['user_id']
            referencedRelation: 'users'
            referencedColumns: ['id']
          },
        ]
      }
>>>>>>> 8eaf9ea2
      app_usage: {
        Row: {
          app_id: string
          bandwidth: number
          date: string | null
          fail: number
          get: number
          id: string
          install: number
          mau: number
          storage_added: number
          storage_deleted: number
          uninstall: number
        }
        Insert: {
          app_id: string
          bandwidth?: number
          date?: string | null
          fail?: number
          get?: number
          id?: string
          install?: number
          mau?: number
          storage_added?: number
          storage_deleted?: number
          uninstall?: number
        }
        Update: {
          app_id?: string
          bandwidth?: number
          date?: string | null
          fail?: number
          get?: number
          id?: string
          install?: number
          mau?: number
          storage_added?: number
          storage_deleted?: number
          uninstall?: number
        }
        Relationships: []
      }
      app_versions: {
        Row: {
          app_id: string
          bucket_id: string | null
          checksum: string | null
          created_at: string | null
          deleted: boolean
          external_url: string | null
          id: number
          minUpdateVersion: string | null
          name: string
          native_packages: Json[] | null
          session_key: string | null
          storage_provider: string
          updated_at: string | null
          user_id: string
        }
        Insert: {
          app_id: string
          bucket_id?: string | null
          checksum?: string | null
          created_at?: string | null
          deleted?: boolean
          external_url?: string | null
          id?: number
          minUpdateVersion?: string | null
          name: string
          native_packages?: Json[] | null
          session_key?: string | null
          storage_provider?: string
          updated_at?: string | null
          user_id: string
        }
        Update: {
          app_id?: string
          bucket_id?: string | null
          checksum?: string | null
          created_at?: string | null
          deleted?: boolean
          external_url?: string | null
          id?: number
          minUpdateVersion?: string | null
          name?: string
          native_packages?: Json[] | null
          session_key?: string | null
          storage_provider?: string
          updated_at?: string | null
          user_id?: string
        }
        Relationships: [
          {
            foreignKeyName: 'app_versions_app_id_fkey'
            columns: ['app_id']
            referencedRelation: 'apps'
            referencedColumns: ['app_id']
          },
          {
            foreignKeyName: 'app_versions_user_id_fkey'
            columns: ['user_id']
            referencedRelation: 'users'
            referencedColumns: ['id']
          },
        ]
      }
      app_versions_meta: {
        Row: {
          app_id: string
          checksum: string
          created_at: string | null
          devices: number | null
          fails: number | null
          id: number
          installs: number | null
          size: number
          uninstalls: number | null
          updated_at: string | null
          user_id: string
        }
        Insert: {
          app_id: string
          checksum: string
          created_at?: string | null
          devices?: number | null
          fails?: number | null
          id?: number
          installs?: number | null
          size: number
          uninstalls?: number | null
          updated_at?: string | null
          user_id: string
        }
        Update: {
          app_id?: string
          checksum?: string
          created_at?: string | null
          devices?: number | null
          fails?: number | null
          id?: number
          installs?: number | null
          size?: number
          uninstalls?: number | null
          updated_at?: string | null
          user_id?: string
        }
        Relationships: [
          {
            foreignKeyName: 'app_versions_meta_app_id_fkey'
            columns: ['app_id']
            referencedRelation: 'apps'
            referencedColumns: ['app_id']
          },
          {
            foreignKeyName: 'app_versions_meta_id_fkey'
            columns: ['id']
            referencedRelation: 'app_versions'
            referencedColumns: ['id']
          },
          {
            foreignKeyName: 'app_versions_meta_user_id_fkey'
            columns: ['user_id']
            referencedRelation: 'users'
            referencedColumns: ['id']
          },
        ]
      }
      apps: {
        Row: {
          app_id: string
          created_at: string | null
          icon_url: string
          id: string | null
          last_version: string | null
          name: string | null
          retention: number
          updated_at: string | null
          user_id: string
        }
        Insert: {
          app_id: string
          created_at?: string | null
          icon_url: string
          id?: string | null
          last_version?: string | null
          name?: string | null
          retention?: number
          updated_at?: string | null
          user_id: string
        }
        Update: {
          app_id?: string
          created_at?: string | null
          icon_url?: string
          id?: string | null
          last_version?: string | null
          name?: string | null
          retention?: number
          updated_at?: string | null
          user_id?: string
        }
        Relationships: [
          {
            foreignKeyName: 'apps_user_id_fkey'
            columns: ['user_id']
            referencedRelation: 'users'
            referencedColumns: ['id']
          },
        ]
      }
      channel_devices: {
        Row: {
          app_id: string
          channel_id: number
          created_at: string | null
          created_by: string
          device_id: string
          updated_at: string
        }
        Insert: {
          app_id: string
          channel_id: number
          created_at?: string | null
          created_by: string
          device_id: string
          updated_at?: string
        }
        Update: {
          app_id?: string
          channel_id?: number
          created_at?: string | null
          created_by?: string
          device_id?: string
          updated_at?: string
        }
        Relationships: [
          {
            foreignKeyName: 'channel_devices_app_id_fkey'
            columns: ['app_id']
            referencedRelation: 'apps'
            referencedColumns: ['app_id']
          },
          {
            foreignKeyName: 'channel_devices_channel_id_fkey'
            columns: ['channel_id']
            referencedRelation: 'channels'
            referencedColumns: ['id']
          },
          {
            foreignKeyName: 'channel_devices_created_by_fkey'
            columns: ['created_by']
            referencedRelation: 'users'
            referencedColumns: ['id']
          },
        ]
      }
      channel_users: {
        Row: {
          app_id: string
          channel_id: number
          created_at: string | null
          created_by: string | null
          id: number
          updated_at: string
          user_id: string
        }
        Insert: {
          app_id: string
          channel_id: number
          created_at?: string | null
          created_by?: string | null
          id?: number
          updated_at?: string
          user_id: string
        }
        Update: {
          app_id?: string
          channel_id?: number
          created_at?: string | null
          created_by?: string | null
          id?: number
          updated_at?: string
          user_id?: string
        }
        Relationships: [
          {
            foreignKeyName: 'channel_users_app_id_fkey'
            columns: ['app_id']
            referencedRelation: 'apps'
            referencedColumns: ['app_id']
          },
          {
            foreignKeyName: 'channel_users_channel_id_fkey'
            columns: ['channel_id']
            referencedRelation: 'channels'
            referencedColumns: ['id']
          },
          {
            foreignKeyName: 'channel_users_created_by_fkey'
            columns: ['created_by']
            referencedRelation: 'users'
            referencedColumns: ['id']
          },
          {
            foreignKeyName: 'channel_users_user_id_fkey'
            columns: ['user_id']
            referencedRelation: 'users'
            referencedColumns: ['id']
          },
        ]
      }
      channels: {
        Row: {
          allow_dev: boolean
          allow_device_self_set: boolean
          allow_emulator: boolean
          android: boolean
          app_id: string
          beta: boolean
          created_at: string
          created_by: string
<<<<<<< HEAD
          disableAutoUpdate: Database["public"]["Enums"]["disable_update"]
=======
          disableAutoUpdate: Database['public']['Enums']['disable_update']
          disableAutoUpdateToMajor: boolean
>>>>>>> 8eaf9ea2
          disableAutoUpdateUnderNative: boolean
          enable_progressive_deploy: boolean
          enableAbTesting: boolean
          id: number
          ios: boolean
          name: string
          public: boolean
          secondaryVersionPercentage: number
          secondVersion: number | null
          updated_at: string
          version: number
        }
        Insert: {
          allow_dev?: boolean
          allow_device_self_set?: boolean
          allow_emulator?: boolean
          android?: boolean
          app_id: string
          beta?: boolean
          created_at?: string
          created_by: string
<<<<<<< HEAD
          disableAutoUpdate?: Database["public"]["Enums"]["disable_update"]
=======
          disableAutoUpdate?: Database['public']['Enums']['disable_update']
          disableAutoUpdateToMajor?: boolean
>>>>>>> 8eaf9ea2
          disableAutoUpdateUnderNative?: boolean
          enable_progressive_deploy?: boolean
          enableAbTesting?: boolean
          id?: number
          ios?: boolean
          name: string
          public?: boolean
          secondaryVersionPercentage?: number
          secondVersion?: number | null
          updated_at?: string
          version: number
        }
        Update: {
          allow_dev?: boolean
          allow_device_self_set?: boolean
          allow_emulator?: boolean
          android?: boolean
          app_id?: string
          beta?: boolean
          created_at?: string
          created_by?: string
<<<<<<< HEAD
          disableAutoUpdate?: Database["public"]["Enums"]["disable_update"]
=======
          disableAutoUpdate?: Database['public']['Enums']['disable_update']
          disableAutoUpdateToMajor?: boolean
>>>>>>> 8eaf9ea2
          disableAutoUpdateUnderNative?: boolean
          enable_progressive_deploy?: boolean
          enableAbTesting?: boolean
          id?: number
          ios?: boolean
          name?: string
          public?: boolean
          secondaryVersionPercentage?: number
          secondVersion?: number | null
          updated_at?: string
          version?: number
        }
        Relationships: [
          {
            foreignKeyName: 'channels_app_id_fkey'
            columns: ['app_id']
            referencedRelation: 'apps'
            referencedColumns: ['app_id']
          },
          {
            foreignKeyName: 'channels_created_by_fkey'
            columns: ['created_by']
            referencedRelation: 'users'
            referencedColumns: ['id']
          },
          {
            foreignKeyName: 'channels_secondVersion_fkey'
            columns: ['secondVersion']
            referencedRelation: 'app_versions'
            referencedColumns: ['id']
          },
          {
            foreignKeyName: 'channels_version_fkey'
            columns: ['version']
            referencedRelation: 'app_versions'
            referencedColumns: ['id']
          },
        ]
      }
      deleted_account: {
        Row: {
          created_at: string | null
          email: string
          id: string
        }
        Insert: {
          created_at?: string | null
          email: string
          id?: string
        }
        Update: {
          created_at?: string | null
          email?: string
          id?: string
        }
        Relationships: []
      }
      devices: {
        Row: {
          app_id: string
          created_at: string
          custom_id: string
          device_id: string
          is_emulator: boolean | null
          is_prod: boolean | null
          os_version: string | null
          platform: Database['public']['Enums']['platform_os'] | null
          plugin_version: string
          updated_at: string
          version: number
          version_build: string | null
        }
        Insert: {
          app_id: string
          created_at: string
          custom_id?: string
          device_id: string
          is_emulator?: boolean | null
          is_prod?: boolean | null
          os_version?: string | null
          platform?: Database['public']['Enums']['platform_os'] | null
          plugin_version?: string
          updated_at: string
          version: number
          version_build?: string | null
        }
        Update: {
          app_id?: string
          created_at?: string
          custom_id?: string
          device_id?: string
          is_emulator?: boolean | null
          is_prod?: boolean | null
          os_version?: string | null
          platform?: Database['public']['Enums']['platform_os'] | null
          plugin_version?: string
          updated_at?: string
          version?: number
          version_build?: string | null
        }
        Relationships: []
      }
      devices_override: {
        Row: {
          app_id: string
          created_at: string | null
          created_by: string | null
          device_id: string
          updated_at: string | null
          version: number
        }
        Insert: {
          app_id: string
          created_at?: string | null
          created_by?: string | null
          device_id: string
          updated_at?: string | null
          version: number
        }
        Update: {
          app_id?: string
          created_at?: string | null
          created_by?: string | null
          device_id?: string
          updated_at?: string | null
          version?: number
        }
        Relationships: [
          {
            foreignKeyName: 'devices_override_app_id_fkey'
            columns: ['app_id']
            referencedRelation: 'apps'
            referencedColumns: ['app_id']
          },
          {
            foreignKeyName: 'devices_override_created_by_fkey'
            columns: ['created_by']
            referencedRelation: 'users'
            referencedColumns: ['id']
          },
          {
            foreignKeyName: 'devices_override_version_fkey'
            columns: ['version']
            referencedRelation: 'app_versions'
            referencedColumns: ['id']
          },
        ]
      }
      global_stats: {
        Row: {
          apps: number
          created_at: string | null
          date_id: string
          need_upgrade: number | null
          not_paying: number | null
          onboarded: number | null
          paying: number | null
          stars: number
          trial: number | null
          updates: number
          users: number | null
        }
        Insert: {
          apps: number
          created_at?: string | null
          date_id: string
          need_upgrade?: number | null
          not_paying?: number | null
          onboarded?: number | null
          paying?: number | null
          stars: number
          trial?: number | null
          updates: number
          users?: number | null
        }
        Update: {
          apps?: number
          created_at?: string | null
          date_id?: string
          need_upgrade?: number | null
          not_paying?: number | null
          onboarded?: number | null
          paying?: number | null
          stars?: number
          trial?: number | null
          updates?: number
          users?: number | null
        }
        Relationships: []
      }
      notifications: {
        Row: {
          created_at: string | null
          id: string
          last_send_at: string
          total_send: number
          updated_at: string | null
          user_id: string
        }
        Insert: {
          created_at?: string | null
          id: string
          last_send_at?: string
          total_send?: number
          updated_at?: string | null
          user_id: string
        }
        Update: {
          created_at?: string | null
          id?: string
          last_send_at?: string
          total_send?: number
          updated_at?: string | null
          user_id?: string
        }
        Relationships: [
          {
            foreignKeyName: 'notifications_user_id_fkey'
            columns: ['user_id']
            referencedRelation: 'users'
            referencedColumns: ['id']
          },
        ]
      }
      org_users: {
        Row: {
          app_id: string | null
          channel_id: number | null
          created_at: string | null
          id: number
          org_id: string
          updated_at: string | null
          user_id: string
          user_right: Database['public']['Enums']['user_min_right'] | null
        }
        Insert: {
          app_id?: string | null
          channel_id?: number | null
          created_at?: string | null
          id?: number
          org_id: string
          updated_at?: string | null
          user_id: string
          user_right?: Database['public']['Enums']['user_min_right'] | null
        }
        Update: {
          app_id?: string | null
          channel_id?: number | null
          created_at?: string | null
          id?: number
          org_id?: string
          updated_at?: string | null
          user_id?: string
          user_right?: Database['public']['Enums']['user_min_right'] | null
        }
        Relationships: [
          {
            foreignKeyName: 'org_users_app_id_fkey'
            columns: ['app_id']
            referencedRelation: 'apps'
            referencedColumns: ['app_id']
          },
          {
            foreignKeyName: 'org_users_channel_id_fkey'
            columns: ['channel_id']
            referencedRelation: 'channels'
            referencedColumns: ['id']
          },
          {
            foreignKeyName: 'org_users_org_id_fkey'
            columns: ['org_id']
            referencedRelation: 'orgs'
            referencedColumns: ['id']
          },
          {
            foreignKeyName: 'org_users_user_id_fkey'
            columns: ['user_id']
            referencedRelation: 'users'
            referencedColumns: ['id']
          },
        ]
      }
      orgs: {
        Row: {
          created_at: string | null
          created_by: string
          id: string
          logo: string | null
          name: string
          updated_at: string | null
        }
        Insert: {
          created_at?: string | null
          created_by: string
          id?: string
          logo?: string | null
          name: string
          updated_at?: string | null
        }
        Update: {
          created_at?: string | null
          created_by?: string
          id?: string
          logo?: string | null
          name?: string
          updated_at?: string | null
        }
        Relationships: [
          {
            foreignKeyName: "orgs_created_by_fkey"
            columns: ["created_by"]
            referencedRelation: "users"
            referencedColumns: ["id"]
          }
        ]
      }
      plans: {
        Row: {
          abtest: boolean
          app: number
          bandwidth: number
          bandwidth_unit: number | null
          channel: number
          created_at: string
          description: string
          id: string
          market_desc: string | null
          mau: number
          mau_unit: number | null
          name: string
          price_m: number
          price_m_bandwidth_id: string | null
          price_m_id: string
          price_m_mau_id: string | null
          price_m_storage_id: string | null
          price_y: number
          price_y_id: string
          progressive_deploy: boolean
          shared: number
          storage: number
          storage_unit: number | null
          stripe_id: string
          update: number
          updated_at: string
          version: number
        }
        Insert: {
          abtest?: boolean
          app?: number
          bandwidth: number
          bandwidth_unit?: number | null
          channel?: number
          created_at?: string
          description?: string
          id?: string
          market_desc?: string | null
          mau?: number
          mau_unit?: number | null
          name?: string
          price_m?: number
          price_m_bandwidth_id?: string | null
          price_m_id: string
          price_m_mau_id?: string | null
          price_m_storage_id?: string | null
          price_y?: number
          price_y_id: string
          progressive_deploy?: boolean
          shared?: number
          storage: number
          storage_unit?: number | null
          stripe_id?: string
          update?: number
          updated_at?: string
          version?: number
        }
        Update: {
          abtest?: boolean
          app?: number
          bandwidth?: number
          bandwidth_unit?: number | null
          channel?: number
          created_at?: string
          description?: string
          id?: string
          market_desc?: string | null
          mau?: number
          mau_unit?: number | null
          name?: string
          price_m?: number
          price_m_bandwidth_id?: string | null
          price_m_id?: string
          price_m_mau_id?: string | null
          price_m_storage_id?: string | null
          price_y?: number
          price_y_id?: string
          progressive_deploy?: boolean
          shared?: number
          storage?: number
          storage_unit?: number | null
          stripe_id?: string
          update?: number
          updated_at?: string
          version?: number
        }
        Relationships: []
      }
      stats: {
        Row: {
          action: string
          app_id: string
          created_at: string
          device_id: string
          platform: Database['public']['Enums']['platform_os']
          version: number
          version_build: string
        }
        Insert: {
          action: string
          app_id: string
          created_at: string
          device_id: string
          platform: Database['public']['Enums']['platform_os']
          version: number
          version_build: string
        }
        Update: {
          action?: string
          app_id?: string
          created_at?: string
          device_id?: string
          platform?: Database['public']['Enums']['platform_os']
          version?: number
          version_build?: string
        }
        Relationships: []
      }
      store_apps: {
        Row: {
          app_id: string
          capacitor: boolean
          capgo: boolean
          category: string
          cordova: boolean
          created_at: string | null
          developer: string
          developer_email: string
          developer_id: string | null
          error_get_framework: string
          error_get_info: string
          error_get_similar: string
          flutter: boolean
          free: boolean
          icon: string
          installs: number
          kotlin: boolean
          lang: string | null
          native_script: boolean
          onprem: boolean
          react_native: boolean
          score: number
          summary: string
          title: string
          to_get_framework: boolean
          to_get_info: boolean
          to_get_similar: boolean
          updated_at: string
          updates: number
          url: string
        }
        Insert: {
          app_id: string
          capacitor?: boolean
          capgo?: boolean
          category?: string
          cordova?: boolean
          created_at?: string | null
          developer?: string
          developer_email?: string
          developer_id?: string | null
          error_get_framework?: string
          error_get_info?: string
          error_get_similar?: string
          flutter?: boolean
          free?: boolean
          icon?: string
          installs?: number
          kotlin?: boolean
          lang?: string | null
          native_script?: boolean
          onprem?: boolean
          react_native?: boolean
          score?: number
          summary?: string
          title?: string
          to_get_framework?: boolean
          to_get_info?: boolean
          to_get_similar?: boolean
          updated_at?: string
          updates?: number
          url?: string
        }
        Update: {
          app_id?: string
          capacitor?: boolean
          capgo?: boolean
          category?: string
          cordova?: boolean
          created_at?: string | null
          developer?: string
          developer_email?: string
          developer_id?: string | null
          error_get_framework?: string
          error_get_info?: string
          error_get_similar?: string
          flutter?: boolean
          free?: boolean
          icon?: string
          installs?: number
          kotlin?: boolean
          lang?: string | null
          native_script?: boolean
          onprem?: boolean
          react_native?: boolean
          score?: number
          summary?: string
          title?: string
          to_get_framework?: boolean
          to_get_info?: boolean
          to_get_similar?: boolean
          updated_at?: string
          updates?: number
          url?: string
        }
        Relationships: []
      }
      stripe_info: {
        Row: {
          created_at: string
          customer_id: string
          is_good_plan: boolean | null
          plan_usage: number | null
          price_id: string | null
          product_id: string
          status: Database['public']['Enums']['stripe_status'] | null
          subscription_anchor_end: string
          subscription_anchor_start: string
          subscription_id: string | null
          subscription_metered: Json
          trial_at: string
          updated_at: string
        }
        Insert: {
          created_at?: string
          customer_id: string
          is_good_plan?: boolean | null
          plan_usage?: number | null
          price_id?: string | null
          product_id?: string
          status?: Database['public']['Enums']['stripe_status'] | null
          subscription_anchor_end?: string
          subscription_anchor_start?: string
          subscription_id?: string | null
          subscription_metered?: Json
          trial_at?: string
          updated_at?: string
        }
        Update: {
          created_at?: string
          customer_id?: string
          is_good_plan?: boolean | null
          plan_usage?: number | null
          price_id?: string | null
          product_id?: string
          status?: Database['public']['Enums']['stripe_status'] | null
          subscription_anchor_end?: string
          subscription_anchor_start?: string
          subscription_id?: string | null
          subscription_metered?: Json
          trial_at?: string
          updated_at?: string
        }
        Relationships: [
          {
            foreignKeyName: 'stripe_info_product_id_fkey'
            columns: ['product_id']
            referencedRelation: 'plans'
            referencedColumns: ['stripe_id']
          },
        ]
      }
      users: {
        Row: {
          billing_email: string | null
          country: string | null
          created_at: string | null
          customer_id: string | null
          email: string
          enableNotifications: boolean
          first_name: string | null
          id: string
          image_url: string | null
          last_name: string | null
          legalAccepted: boolean
          optForNewsletters: boolean
          updated_at: string | null
        }
        Insert: {
          billing_email?: string | null
          country?: string | null
          created_at?: string | null
          customer_id?: string | null
          email: string
          enableNotifications?: boolean
          first_name?: string | null
          id: string
          image_url?: string | null
          last_name?: string | null
          legalAccepted?: boolean
          optForNewsletters?: boolean
          updated_at?: string | null
        }
        Update: {
          billing_email?: string | null
          country?: string | null
          created_at?: string | null
          customer_id?: string | null
          email?: string
          enableNotifications?: boolean
          first_name?: string | null
          id?: string
          image_url?: string | null
          last_name?: string | null
          legalAccepted?: boolean
          optForNewsletters?: boolean
          updated_at?: string | null
        }
        Relationships: [
          {
            foreignKeyName: 'users_customer_id_fkey'
            columns: ['customer_id']
            referencedRelation: 'stripe_info'
            referencedColumns: ['customer_id']
          },
          {
            foreignKeyName: 'users_id_fkey'
            columns: ['id']
            referencedRelation: 'users'
            referencedColumns: ['id']
          },
        ]
      }
    }
    Views: {
      [_ in never]: never
    }
    Functions: {
      accept_invitation_to_org: {
        Args: {
          org_id: string
        }
        Returns: string
      }
      change_org_logo: {
        Args: {
          logo: string
          org_id: string
        }
        Returns: string
      }
      check_min_rights:
        | {
          Args: {
            min_right: Database['public']['Enums']['user_min_right']
            org_id: string
            app_id: string
            channel_id: number
          }
          Returns: boolean
        }
        | {
          Args: {
            min_right: Database['public']['Enums']['user_min_right']
            user_id: string
            org_id: string
            app_id: string
            channel_id: number
          }
          Returns: boolean
        }
      convert_bytes_to_gb: {
        Args: {
          byt: number
        }
        Returns: number
      }
      convert_bytes_to_mb: {
        Args: {
          byt: number
        }
        Returns: number
      }
      convert_gb_to_bytes: {
        Args: {
          gb: number
        }
        Returns: number
      }
      convert_mb_to_bytes: {
        Args: {
          gb: number
        }
        Returns: number
      }
      convert_number_to_percent: {
        Args: {
          val: number
          max_val: number
        }
        Returns: number
      }
      count_all_apps: {
        Args: Record<PropertyKey, never>
        Returns: number
      }
      count_all_need_upgrade: {
        Args: Record<PropertyKey, never>
        Returns: number
      }
      count_all_onboarded: {
        Args: Record<PropertyKey, never>
        Returns: number
      }
      count_all_paying: {
        Args: Record<PropertyKey, never>
        Returns: number
      }
      count_all_plans: {
        Args: Record<PropertyKey, never>
        Returns: {
          product_id: string
          count: number
        }[]
      }
      count_all_trial: {
        Args: Record<PropertyKey, never>
        Returns: number
      }
      count_all_updates: {
        Args: Record<PropertyKey, never>
        Returns: number
      }
      delete_user: {
        Args: Record<PropertyKey, never>
        Returns: undefined
      }
      exist_app_v2: {
        Args: {
          appid: string
        }
        Returns: boolean
      }
      exist_app_versions: {
        Args: {
          appid: string
          name_version: string
          apikey: string
        }
        Returns: boolean
      }
      exist_user: {
        Args: {
          e_mail: string
        }
        Returns: string
      }
      find_best_plan_v3: {
        Args: {
          mau: number
          bandwidth: number
          storage: number
        }
        Returns: string
      }
      find_fit_plan_v3: {
        Args: {
          mau: number
          bandwidth: number
          storage: number
        }
        Returns: {
          name: string
        }[]
      }
      get_apikey: {
        Args: Record<PropertyKey, never>
        Returns: string
      }
      get_app_versions: {
        Args: {
          appid: string
          name_version: string
          apikey: string
        }
        Returns: number
      }
      get_current_plan_max:
        | {
          Args: Record<PropertyKey, never>
          Returns: string
        }
        | {
          Args: {
            userid: string
          }
          Returns: {
            mau: number
            bandwidth: number
            storage: number
          }[]
        }
      get_current_plan_name:
        | {
          Args: Record<PropertyKey, never>
          Returns: string
        }
        | {
          Args: {
            userid: string
          }
          Returns: string
        }
      get_cycle_info:
        | {
          Args: {
            userid: string
          }
          Returns: {
            subscription_anchor_start: string
            subscription_anchor_end: string
          }[]
        }
        | {
          Args: Record<PropertyKey, never>
          Returns: {
            subscription_anchor_start: string
            subscription_anchor_end: string
          }[]
        }
      get_db_url: {
        Args: Record<PropertyKey, never>
        Returns: string
      }
      get_devices_version: {
        Args: {
          app_id: string
          version_id: number
        }
        Returns: number
      }
      get_external_function_url: {
        Args: Record<PropertyKey, never>
        Returns: string
      }
      get_max_plan:
        | {
<<<<<<< HEAD
            Args: Record<PropertyKey, never>
            Returns: {
              mau: number
              storage: number
              bandwidth: number
            }[]
          }
=======
          Args: Record<PropertyKey, never>
          Returns: {
            mau: number
            bandwidth: number
            storage: number
          }[]
        }
>>>>>>> 8eaf9ea2
        | {
          Args: {
            userid: string
          }
          Returns: {
            mau: number
            storage: number
            bandwidth: number
          }[]
        }
      get_metered_usage:
        | {
          Args: Record<PropertyKey, never>
          Returns: number
        }
        | {
          Args: {
            userid: string
          }
<<<<<<< HEAD
      get_org_members: {
        Args: {
          guild_id: string
        }
        Returns: {
          aid: number
          uid: string
          email: string
          image_url: string
        }[]
      }
      get_orgs: {
        Args: {
          userid: string
        }
        Returns: {
          id: string
          logo: string
          name: string
        }[]
      }
      get_orgs_v2: {
        Args: {
          userid: string
        }
        Returns: {
          gid: string
          created_by: string
          logo: string
          name: string
          role: string
        }[]
      }
      get_plan_usage_percent:
        | {
            Args: Record<PropertyKey, never>
            Returns: number
=======
          Returns: Database['public']['CompositeTypes']['stats_table']
        }
      get_plan_usage_percent:
        | {
          Args: {
            dateid: string
>>>>>>> 8eaf9ea2
          }
          Returns: number
        }
        | {
<<<<<<< HEAD
            Args: {
              userid: string
            }
            Returns: number
=======
          Args: {
            userid: string
            dateid: string
>>>>>>> 8eaf9ea2
          }
          Returns: number
        }
      get_total_stats_v2:
        | {
          Args: {
            dateid: string
          }
          Returns: {
            mau: number
            bandwidth: number
            storage: number
          }[]
        }
        | {
          Args: {
            userid: string
            dateid: string
          }
          Returns: {
            mau: number
            bandwidth: number
            storage: number
          }[]
        }
      get_total_stats_v3:
        | {
<<<<<<< HEAD
            Args: {
              userid: string
            }
            Returns: {
              mau: number
              bandwidth: number
              storage: number
            }[]
          }
        | {
            Args: Record<PropertyKey, never>
            Returns: {
              mau: number
              bandwidth: number
              storage: number
            }[]
=======
          Args: Record<PropertyKey, never>
          Returns: {
            mau: number
            bandwidth: number
            storage: number
          }[]
        }
        | {
          Args: {
            userid: string
>>>>>>> 8eaf9ea2
          }
          Returns: {
            mau: number
            bandwidth: number
            storage: number
          }[]
        }
      get_total_storage_size:
        | {
<<<<<<< HEAD
            Args: {
              userid: string
            }
            Returns: number
          }
        | {
            Args: Record<PropertyKey, never>
            Returns: number
          }
=======
          Args: Record<PropertyKey, never>
          Returns: number
        }
>>>>>>> 8eaf9ea2
        | {
          Args: {
            userid: string
            app_id: string
          }
          Returns: number
        }
        | {
<<<<<<< HEAD
            Args: {
              app_id: string
            }
            Returns: number
=======
          Args: {
            userid: string
>>>>>>> 8eaf9ea2
          }
          Returns: number
        }
      get_usage_mode_and_last_saved: {
        Args: Record<PropertyKey, never>
        Returns: {
          usage_mode: Database['public']['Enums']['usage_mode']
          last_saved: string
        }[]
      }
      get_user_id:
        | {
            Args: {
              apikey: string
              app_id: string
            }
            Returns: string
          }
        | {
            Args: {
              apikey: string
            }
            Returns: string
          }
      get_user_main_org_id: {
        Args: {
          user_id: string
        }
        Returns: string
      }
      get_user_main_org_id_by_app_id: {
        Args: {
          app_id: string
        }
        Returns: string
      }
      get_weekly_stats: {
        Args: {
          app_id: string
        }
        Returns: {
          all_updates: number
          failed_updates: number
          open_app: number
        }[]
      }
      has_min_right: {
        Args: {
          _userid: string
          _orgid: string
          _right: Database['public']['Enums']['user_min_right']
          _appid?: string
          _channelid?: number
        }
        Returns: boolean
      }
      http_post_helper: {
        Args: {
          function_name: string
          function_type: string
          body: Json
        }
        Returns: undefined
      }
      increment_stats: {
        Args: {
          app_id: string
          date_id: string
          bandwidth: number
          version_size: number
          channels: number
          shared: number
          mlu: number
          mlu_real: number
          versions: number
          devices: number
        }
        Returns: undefined
      }
      increment_stats_v2: {
        Args: {
          app_id: string
          date_id: string
          bandwidth: number
          version_size: number
          channels: number
          shared: number
          mlu: number
          mlu_real: number
          versions: number
          devices: number
          devices_real: number
        }
        Returns: undefined
      }
      increment_store: {
        Args: {
          app_id: string
          updates: number
        }
        Returns: undefined
      }
      invite_user_to_org: {
        Args: {
          email: string
          org_id: string
          invite_type: Database["public"]["Enums"]["user_min_right"]
        }
        Returns: string
      }
      is_admin:
        | {
          Args: Record<PropertyKey, never>
          Returns: boolean
        }
        | {
          Args: {
            userid: string
          }
<<<<<<< HEAD
      is_allowed_action:
        | {
            Args: {
              apikey: string
              appid: string
            }
            Returns: boolean
          }
        | {
            Args: {
              apikey: string
              appid: string
            }
            Returns: boolean
          }
        | {
            Args: {
              apikey: string
            }
            Returns: boolean
          }
=======
          Returns: boolean
        }
      is_allowed_action: {
        Args: {
          apikey: string
        }
        Returns: boolean
      }
>>>>>>> 8eaf9ea2
      is_allowed_action_user:
        | {
          Args: Record<PropertyKey, never>
          Returns: boolean
        }
        | {
          Args: {
            userid: string
          }
          Returns: boolean
        }
      is_allowed_capgkey:
        | {
<<<<<<< HEAD
            Args: {
              apikey: string
              keymode: Database["public"]["Enums"]["key_mode"][]
              app_id: string
              right: Database["public"]["Enums"]["user_min_right"]
              user_id: string
            }
            Returns: boolean
          }
        | {
            Args: {
              apikey: string
              keymode: Database["public"]["Enums"]["key_mode"][]
              app_id: string
              channel_id: number
              right: Database["public"]["Enums"]["user_min_right"]
              user_id: string
            }
            Returns: boolean
          }
        | {
            Args: {
              apikey: string
              keymode: Database["public"]["Enums"]["key_mode"][]
            }
            Returns: boolean
=======
          Args: {
            apikey: string
            keymode: Database['public']['Enums']['key_mode'][]
>>>>>>> 8eaf9ea2
          }
          Returns: boolean
        }
        | {
          Args: {
            apikey: string
            keymode: Database['public']['Enums']['key_mode'][]
            app_id: string
          }
          Returns: boolean
        }
      is_app_owner:
        | {
          Args: {
            appid: string
          }
          Returns: boolean
        }
        | {
          Args: {
            userid: string
            appid: string
          }
          Returns: boolean
        }
      is_app_shared:
        | {
          Args: {
            appid: string
          }
          Returns: boolean
        }
        | {
          Args: {
            userid: string
            appid: string
          }
          Returns: boolean
        }
      is_canceled:
        | {
          Args: Record<PropertyKey, never>
          Returns: boolean
        }
        | {
          Args: {
            userid: string
          }
          Returns: boolean
        }
      is_free_usage:
        | {
          Args: Record<PropertyKey, never>
          Returns: boolean
        }
        | {
          Args: {
            userid: string
          }
          Returns: boolean
        }
      is_good_plan_v3:
        | {
          Args: Record<PropertyKey, never>
          Returns: boolean
        }
        | {
          Args: {
            userid: string
          }
          Returns: boolean
        }
      is_good_plan_v4:
        | {
<<<<<<< HEAD
            Args: {
              userid: string
            }
            Returns: boolean
          }
        | {
            Args: Record<PropertyKey, never>
            Returns: boolean
          }
      is_in_channel:
        | {
            Args: {
              userid: string
            }
            Returns: boolean
=======
          Args: Record<PropertyKey, never>
          Returns: number
        }
        | {
          Args: {
            userid: string
          }
          Returns: boolean
        }
      is_in_channel:
        | {
          Args: {
            ownerid: string
>>>>>>> 8eaf9ea2
          }
          Returns: boolean
        }
        | {
          Args: {
            userid: string
            ownerid: string
          }
<<<<<<< HEAD
      is_member_of_org: {
=======
          Returns: boolean
        }
      is_not_deleted: {
>>>>>>> 8eaf9ea2
        Args: {
          user_id: string
          org_id: string
        }
        Returns: boolean
      }
      is_not_deleted: {
        Args: {
          email_check: string
        }
        Returns: boolean
      }
      is_onboarded: {
        Args: Record<PropertyKey, never>
        Returns: boolean
      }
      is_onboarding_needed:
        | {
          Args: Record<PropertyKey, never>
          Returns: boolean
        }
        | {
          Args: {
            userid: string
          }
<<<<<<< HEAD
      is_owner_of_org: {
        Args: {
          user_id: string
          org_id: string
        }
        Returns: boolean
      }
      is_paying:
=======
          Returns: boolean
        }
      is_onboarding_needed:
>>>>>>> 8eaf9ea2
        | {
          Args: Record<PropertyKey, never>
          Returns: boolean
        }
        | {
          Args: {
            userid: string
          }
<<<<<<< HEAD
      is_paying_and_good_plan:
=======
          Returns: boolean
        }
      is_paying:
        | {
          Args: Record<PropertyKey, never>
          Returns: boolean
        }
>>>>>>> 8eaf9ea2
        | {
          Args: {
            userid: string
          }
<<<<<<< HEAD
        | {
            Args: Record<PropertyKey, never>
            Returns: boolean
          }
=======
          Returns: boolean
        }
      is_paying_and_good_plan:
        | {
          Args: Record<PropertyKey, never>
          Returns: boolean
        }
        | {
          Args: {
            userid: string
          }
          Returns: boolean
        }
>>>>>>> 8eaf9ea2
      is_trial:
        | {
          Args: Record<PropertyKey, never>
          Returns: number
        }
        | {
          Args: {
            userid: string
          }
          Returns: number
        }
      is_version_shared:
        | {
          Args: {
            versionid: number
          }
          Returns: boolean
        }
        | {
          Args: {
            userid: string
            versionid: number
          }
          Returns: boolean
        }
      one_month_ahead: {
        Args: Record<PropertyKey, never>
        Returns: string
      }
<<<<<<< HEAD
      remove_enum_value: {
        Args: {
          enum_type: unknown
          enum_value: string
        }
        Returns: undefined
      }
    }
    Enums: {
      disable_update: "major" | "minor" | "version_number" | "none"
      key_mode: "read" | "write" | "all" | "upload"
      platform_os: "ios" | "android"
      stripe_status:
        | "created"
        | "succeeded"
        | "updated"
        | "failed"
        | "deleted"
        | "canceled"
      usage_mode: "last_saved" | "5min" | "day" | "cycle"
      user_min_right:
        | "invite_read"
        | "invite_upload"
        | "invite_write"
        | "invite_admin"
        | "read"
        | "upload"
        | "write"
        | "admin"
      user_role: "read" | "upload" | "write" | "admin"
=======
      update_app_usage:
        | {
          Args: Record<PropertyKey, never>
          Returns: undefined
        }
        | {
          Args: {
            minutes_interval: number
          }
          Returns: undefined
        }
    }
    Enums: {
      app_mode: 'prod' | 'dev' | 'livereload'
      disable_update: 'major' | 'minor' | 'version_number' | 'none'
      key_mode: 'read' | 'write' | 'all' | 'upload'
      pay_as_you_go_type: 'base' | 'units'
      platform_os: 'ios' | 'android'
      stripe_status:
        | 'created'
        | 'succeeded'
        | 'updated'
        | 'failed'
        | 'deleted'
        | 'canceled'
      usage_mode: '5min' | 'day' | 'month' | 'cycle' | 'last_saved'
      user_min_right: 'read' | 'upload' | 'write' | 'admin'
      user_role: 'read' | 'upload' | 'write' | 'admin'
>>>>>>> 8eaf9ea2
    }
    CompositeTypes: {
      orgs_table: {
        id: string
        created_by: string
        created_at: string
        updated_at: string
        logo: string
        name: string
      }
      owned_orgs: {
        id: string
        created_by: string
        logo: string
        name: string
        role: string
      }
      stats_table: {
        mau: number
        bandwidth: number
        storage: number
      }
    }
  }
}
<|MERGE_RESOLUTION|>--- conflicted
+++ resolved
@@ -14,7 +14,7 @@
           created_at: string | null
           id: number
           key: string
-          mode: Database['public']['Enums']['key_mode']
+          mode: Database["public"]["Enums"]["key_mode"]
           updated_at: string | null
           user_id: string
         }
@@ -22,7 +22,7 @@
           created_at?: string | null
           id?: number
           key: string
-          mode: Database['public']['Enums']['key_mode']
+          mode: Database["public"]["Enums"]["key_mode"]
           updated_at?: string | null
           user_id: string
         }
@@ -30,114 +30,19 @@
           created_at?: string | null
           id?: number
           key?: string
-          mode?: Database['public']['Enums']['key_mode']
+          mode?: Database["public"]["Enums"]["key_mode"]
           updated_at?: string | null
           user_id?: string
         }
         Relationships: [
           {
-            foreignKeyName: 'apikeys_user_id_fkey'
-            columns: ['user_id']
-            referencedRelation: 'users'
-            referencedColumns: ['id']
-          },
+            foreignKeyName: "apikeys_user_id_fkey"
+            columns: ["user_id"]
+            referencedRelation: "users"
+            referencedColumns: ["id"]
+          }
         ]
       }
-<<<<<<< HEAD
-=======
-      app_live: {
-        Row: {
-          created_at: string | null
-          id: string
-          updated_at: string | null
-          url: string
-        }
-        Insert: {
-          created_at?: string | null
-          id: string
-          updated_at?: string | null
-          url: string
-        }
-        Update: {
-          created_at?: string | null
-          id?: string
-          updated_at?: string | null
-          url?: string
-        }
-        Relationships: [
-          {
-            foreignKeyName: 'app_live_id_fkey'
-            columns: ['id']
-            referencedRelation: 'users'
-            referencedColumns: ['id']
-          },
-        ]
-      }
-      app_stats: {
-        Row: {
-          app_id: string
-          bandwidth: number
-          channels: number
-          created_at: string | null
-          date_id: string
-          devices: number
-          devices_real: number
-          mlu: number
-          mlu_real: number
-          shared: number
-          updated_at: string | null
-          user_id: string
-          version_size: number
-          versions: number
-        }
-        Insert: {
-          app_id: string
-          bandwidth?: number
-          channels?: number
-          created_at?: string | null
-          date_id?: string
-          devices?: number
-          devices_real?: number
-          mlu?: number
-          mlu_real?: number
-          shared?: number
-          updated_at?: string | null
-          user_id: string
-          version_size?: number
-          versions?: number
-        }
-        Update: {
-          app_id?: string
-          bandwidth?: number
-          channels?: number
-          created_at?: string | null
-          date_id?: string
-          devices?: number
-          devices_real?: number
-          mlu?: number
-          mlu_real?: number
-          shared?: number
-          updated_at?: string | null
-          user_id?: string
-          version_size?: number
-          versions?: number
-        }
-        Relationships: [
-          {
-            foreignKeyName: 'app_stats_app_id_fkey'
-            columns: ['app_id']
-            referencedRelation: 'apps'
-            referencedColumns: ['app_id']
-          },
-          {
-            foreignKeyName: 'app_stats_user_id_fkey'
-            columns: ['user_id']
-            referencedRelation: 'users'
-            referencedColumns: ['id']
-          },
-        ]
-      }
->>>>>>> 8eaf9ea2
       app_usage: {
         Row: {
           app_id: string
@@ -231,17 +136,17 @@
         }
         Relationships: [
           {
-            foreignKeyName: 'app_versions_app_id_fkey'
-            columns: ['app_id']
-            referencedRelation: 'apps'
-            referencedColumns: ['app_id']
+            foreignKeyName: "app_versions_app_id_fkey"
+            columns: ["app_id"]
+            referencedRelation: "apps"
+            referencedColumns: ["app_id"]
           },
           {
-            foreignKeyName: 'app_versions_user_id_fkey'
-            columns: ['user_id']
-            referencedRelation: 'users'
-            referencedColumns: ['id']
-          },
+            foreignKeyName: "app_versions_user_id_fkey"
+            columns: ["user_id"]
+            referencedRelation: "users"
+            referencedColumns: ["id"]
+          }
         ]
       }
       app_versions_meta: {
@@ -286,23 +191,23 @@
         }
         Relationships: [
           {
-            foreignKeyName: 'app_versions_meta_app_id_fkey'
-            columns: ['app_id']
-            referencedRelation: 'apps'
-            referencedColumns: ['app_id']
+            foreignKeyName: "app_versions_meta_app_id_fkey"
+            columns: ["app_id"]
+            referencedRelation: "apps"
+            referencedColumns: ["app_id"]
           },
           {
-            foreignKeyName: 'app_versions_meta_id_fkey'
-            columns: ['id']
-            referencedRelation: 'app_versions'
-            referencedColumns: ['id']
+            foreignKeyName: "app_versions_meta_id_fkey"
+            columns: ["id"]
+            referencedRelation: "app_versions"
+            referencedColumns: ["id"]
           },
           {
-            foreignKeyName: 'app_versions_meta_user_id_fkey'
-            columns: ['user_id']
-            referencedRelation: 'users'
-            referencedColumns: ['id']
-          },
+            foreignKeyName: "app_versions_meta_user_id_fkey"
+            columns: ["user_id"]
+            referencedRelation: "users"
+            referencedColumns: ["id"]
+          }
         ]
       }
       apps: {
@@ -341,11 +246,11 @@
         }
         Relationships: [
           {
-            foreignKeyName: 'apps_user_id_fkey'
-            columns: ['user_id']
-            referencedRelation: 'users'
-            referencedColumns: ['id']
-          },
+            foreignKeyName: "apps_user_id_fkey"
+            columns: ["user_id"]
+            referencedRelation: "users"
+            referencedColumns: ["id"]
+          }
         ]
       }
       channel_devices: {
@@ -375,23 +280,23 @@
         }
         Relationships: [
           {
-            foreignKeyName: 'channel_devices_app_id_fkey'
-            columns: ['app_id']
-            referencedRelation: 'apps'
-            referencedColumns: ['app_id']
+            foreignKeyName: "channel_devices_app_id_fkey"
+            columns: ["app_id"]
+            referencedRelation: "apps"
+            referencedColumns: ["app_id"]
           },
           {
-            foreignKeyName: 'channel_devices_channel_id_fkey'
-            columns: ['channel_id']
-            referencedRelation: 'channels'
-            referencedColumns: ['id']
+            foreignKeyName: "channel_devices_channel_id_fkey"
+            columns: ["channel_id"]
+            referencedRelation: "channels"
+            referencedColumns: ["id"]
           },
           {
-            foreignKeyName: 'channel_devices_created_by_fkey'
-            columns: ['created_by']
-            referencedRelation: 'users'
-            referencedColumns: ['id']
-          },
+            foreignKeyName: "channel_devices_created_by_fkey"
+            columns: ["created_by"]
+            referencedRelation: "users"
+            referencedColumns: ["id"]
+          }
         ]
       }
       channel_users: {
@@ -424,29 +329,29 @@
         }
         Relationships: [
           {
-            foreignKeyName: 'channel_users_app_id_fkey'
-            columns: ['app_id']
-            referencedRelation: 'apps'
-            referencedColumns: ['app_id']
+            foreignKeyName: "channel_users_app_id_fkey"
+            columns: ["app_id"]
+            referencedRelation: "apps"
+            referencedColumns: ["app_id"]
           },
           {
-            foreignKeyName: 'channel_users_channel_id_fkey'
-            columns: ['channel_id']
-            referencedRelation: 'channels'
-            referencedColumns: ['id']
+            foreignKeyName: "channel_users_channel_id_fkey"
+            columns: ["channel_id"]
+            referencedRelation: "channels"
+            referencedColumns: ["id"]
           },
           {
-            foreignKeyName: 'channel_users_created_by_fkey'
-            columns: ['created_by']
-            referencedRelation: 'users'
-            referencedColumns: ['id']
+            foreignKeyName: "channel_users_created_by_fkey"
+            columns: ["created_by"]
+            referencedRelation: "users"
+            referencedColumns: ["id"]
           },
           {
-            foreignKeyName: 'channel_users_user_id_fkey'
-            columns: ['user_id']
-            referencedRelation: 'users'
-            referencedColumns: ['id']
-          },
+            foreignKeyName: "channel_users_user_id_fkey"
+            columns: ["user_id"]
+            referencedRelation: "users"
+            referencedColumns: ["id"]
+          }
         ]
       }
       channels: {
@@ -459,12 +364,7 @@
           beta: boolean
           created_at: string
           created_by: string
-<<<<<<< HEAD
           disableAutoUpdate: Database["public"]["Enums"]["disable_update"]
-=======
-          disableAutoUpdate: Database['public']['Enums']['disable_update']
-          disableAutoUpdateToMajor: boolean
->>>>>>> 8eaf9ea2
           disableAutoUpdateUnderNative: boolean
           enable_progressive_deploy: boolean
           enableAbTesting: boolean
@@ -486,12 +386,7 @@
           beta?: boolean
           created_at?: string
           created_by: string
-<<<<<<< HEAD
           disableAutoUpdate?: Database["public"]["Enums"]["disable_update"]
-=======
-          disableAutoUpdate?: Database['public']['Enums']['disable_update']
-          disableAutoUpdateToMajor?: boolean
->>>>>>> 8eaf9ea2
           disableAutoUpdateUnderNative?: boolean
           enable_progressive_deploy?: boolean
           enableAbTesting?: boolean
@@ -513,12 +408,7 @@
           beta?: boolean
           created_at?: string
           created_by?: string
-<<<<<<< HEAD
           disableAutoUpdate?: Database["public"]["Enums"]["disable_update"]
-=======
-          disableAutoUpdate?: Database['public']['Enums']['disable_update']
-          disableAutoUpdateToMajor?: boolean
->>>>>>> 8eaf9ea2
           disableAutoUpdateUnderNative?: boolean
           enable_progressive_deploy?: boolean
           enableAbTesting?: boolean
@@ -533,29 +423,29 @@
         }
         Relationships: [
           {
-            foreignKeyName: 'channels_app_id_fkey'
-            columns: ['app_id']
-            referencedRelation: 'apps'
-            referencedColumns: ['app_id']
+            foreignKeyName: "channels_app_id_fkey"
+            columns: ["app_id"]
+            referencedRelation: "apps"
+            referencedColumns: ["app_id"]
           },
           {
-            foreignKeyName: 'channels_created_by_fkey'
-            columns: ['created_by']
-            referencedRelation: 'users'
-            referencedColumns: ['id']
+            foreignKeyName: "channels_created_by_fkey"
+            columns: ["created_by"]
+            referencedRelation: "users"
+            referencedColumns: ["id"]
           },
           {
-            foreignKeyName: 'channels_secondVersion_fkey'
-            columns: ['secondVersion']
-            referencedRelation: 'app_versions'
-            referencedColumns: ['id']
+            foreignKeyName: "channels_secondVersion_fkey"
+            columns: ["secondVersion"]
+            referencedRelation: "app_versions"
+            referencedColumns: ["id"]
           },
           {
-            foreignKeyName: 'channels_version_fkey'
-            columns: ['version']
-            referencedRelation: 'app_versions'
-            referencedColumns: ['id']
-          },
+            foreignKeyName: "channels_version_fkey"
+            columns: ["version"]
+            referencedRelation: "app_versions"
+            referencedColumns: ["id"]
+          }
         ]
       }
       deleted_account: {
@@ -585,7 +475,7 @@
           is_emulator: boolean | null
           is_prod: boolean | null
           os_version: string | null
-          platform: Database['public']['Enums']['platform_os'] | null
+          platform: Database["public"]["Enums"]["platform_os"] | null
           plugin_version: string
           updated_at: string
           version: number
@@ -599,7 +489,7 @@
           is_emulator?: boolean | null
           is_prod?: boolean | null
           os_version?: string | null
-          platform?: Database['public']['Enums']['platform_os'] | null
+          platform?: Database["public"]["Enums"]["platform_os"] | null
           plugin_version?: string
           updated_at: string
           version: number
@@ -613,7 +503,7 @@
           is_emulator?: boolean | null
           is_prod?: boolean | null
           os_version?: string | null
-          platform?: Database['public']['Enums']['platform_os'] | null
+          platform?: Database["public"]["Enums"]["platform_os"] | null
           plugin_version?: string
           updated_at?: string
           version?: number
@@ -648,23 +538,23 @@
         }
         Relationships: [
           {
-            foreignKeyName: 'devices_override_app_id_fkey'
-            columns: ['app_id']
-            referencedRelation: 'apps'
-            referencedColumns: ['app_id']
+            foreignKeyName: "devices_override_app_id_fkey"
+            columns: ["app_id"]
+            referencedRelation: "apps"
+            referencedColumns: ["app_id"]
           },
           {
-            foreignKeyName: 'devices_override_created_by_fkey'
-            columns: ['created_by']
-            referencedRelation: 'users'
-            referencedColumns: ['id']
+            foreignKeyName: "devices_override_created_by_fkey"
+            columns: ["created_by"]
+            referencedRelation: "users"
+            referencedColumns: ["id"]
           },
           {
-            foreignKeyName: 'devices_override_version_fkey'
-            columns: ['version']
-            referencedRelation: 'app_versions'
-            referencedColumns: ['id']
-          },
+            foreignKeyName: "devices_override_version_fkey"
+            columns: ["version"]
+            referencedRelation: "app_versions"
+            referencedColumns: ["id"]
+          }
         ]
       }
       global_stats: {
@@ -709,6 +599,33 @@
         }
         Relationships: []
       }
+      job_queue: {
+        Row: {
+          created_at: string | null
+          function_name: string | null
+          function_type: string | null
+          job_id: number
+          job_type: string
+          payload: string
+        }
+        Insert: {
+          created_at?: string | null
+          function_name?: string | null
+          function_type?: string | null
+          job_id?: number
+          job_type: string
+          payload: string
+        }
+        Update: {
+          created_at?: string | null
+          function_name?: string | null
+          function_type?: string | null
+          job_id?: number
+          job_type?: string
+          payload?: string
+        }
+        Relationships: []
+      }
       notifications: {
         Row: {
           created_at: string | null
@@ -736,11 +653,11 @@
         }
         Relationships: [
           {
-            foreignKeyName: 'notifications_user_id_fkey'
-            columns: ['user_id']
-            referencedRelation: 'users'
-            referencedColumns: ['id']
-          },
+            foreignKeyName: "notifications_user_id_fkey"
+            columns: ["user_id"]
+            referencedRelation: "users"
+            referencedColumns: ["id"]
+          }
         ]
       }
       org_users: {
@@ -752,7 +669,7 @@
           org_id: string
           updated_at: string | null
           user_id: string
-          user_right: Database['public']['Enums']['user_min_right'] | null
+          user_right: Database["public"]["Enums"]["user_min_right"] | null
         }
         Insert: {
           app_id?: string | null
@@ -762,7 +679,7 @@
           org_id: string
           updated_at?: string | null
           user_id: string
-          user_right?: Database['public']['Enums']['user_min_right'] | null
+          user_right?: Database["public"]["Enums"]["user_min_right"] | null
         }
         Update: {
           app_id?: string | null
@@ -772,33 +689,33 @@
           org_id?: string
           updated_at?: string | null
           user_id?: string
-          user_right?: Database['public']['Enums']['user_min_right'] | null
+          user_right?: Database["public"]["Enums"]["user_min_right"] | null
         }
         Relationships: [
           {
-            foreignKeyName: 'org_users_app_id_fkey'
-            columns: ['app_id']
-            referencedRelation: 'apps'
-            referencedColumns: ['app_id']
+            foreignKeyName: "org_users_app_id_fkey"
+            columns: ["app_id"]
+            referencedRelation: "apps"
+            referencedColumns: ["app_id"]
           },
           {
-            foreignKeyName: 'org_users_channel_id_fkey'
-            columns: ['channel_id']
-            referencedRelation: 'channels'
-            referencedColumns: ['id']
+            foreignKeyName: "org_users_channel_id_fkey"
+            columns: ["channel_id"]
+            referencedRelation: "channels"
+            referencedColumns: ["id"]
           },
           {
-            foreignKeyName: 'org_users_org_id_fkey'
-            columns: ['org_id']
-            referencedRelation: 'orgs'
-            referencedColumns: ['id']
+            foreignKeyName: "org_users_org_id_fkey"
+            columns: ["org_id"]
+            referencedRelation: "orgs"
+            referencedColumns: ["id"]
           },
           {
-            foreignKeyName: 'org_users_user_id_fkey'
-            columns: ['user_id']
-            referencedRelation: 'users'
-            referencedColumns: ['id']
-          },
+            foreignKeyName: "org_users_user_id_fkey"
+            columns: ["user_id"]
+            referencedRelation: "users"
+            referencedColumns: ["id"]
+          }
         ]
       }
       orgs: {
@@ -931,7 +848,7 @@
           app_id: string
           created_at: string
           device_id: string
-          platform: Database['public']['Enums']['platform_os']
+          platform: Database["public"]["Enums"]["platform_os"]
           version: number
           version_build: string
         }
@@ -940,7 +857,7 @@
           app_id: string
           created_at: string
           device_id: string
-          platform: Database['public']['Enums']['platform_os']
+          platform: Database["public"]["Enums"]["platform_os"]
           version: number
           version_build: string
         }
@@ -949,7 +866,7 @@
           app_id?: string
           created_at?: string
           device_id?: string
-          platform?: Database['public']['Enums']['platform_os']
+          platform?: Database["public"]["Enums"]["platform_os"]
           version?: number
           version_build?: string
         }
@@ -1062,7 +979,7 @@
           plan_usage: number | null
           price_id: string | null
           product_id: string
-          status: Database['public']['Enums']['stripe_status'] | null
+          status: Database["public"]["Enums"]["stripe_status"] | null
           subscription_anchor_end: string
           subscription_anchor_start: string
           subscription_id: string | null
@@ -1077,7 +994,7 @@
           plan_usage?: number | null
           price_id?: string | null
           product_id?: string
-          status?: Database['public']['Enums']['stripe_status'] | null
+          status?: Database["public"]["Enums"]["stripe_status"] | null
           subscription_anchor_end?: string
           subscription_anchor_start?: string
           subscription_id?: string | null
@@ -1092,7 +1009,7 @@
           plan_usage?: number | null
           price_id?: string | null
           product_id?: string
-          status?: Database['public']['Enums']['stripe_status'] | null
+          status?: Database["public"]["Enums"]["stripe_status"] | null
           subscription_anchor_end?: string
           subscription_anchor_start?: string
           subscription_id?: string | null
@@ -1102,11 +1019,11 @@
         }
         Relationships: [
           {
-            foreignKeyName: 'stripe_info_product_id_fkey'
-            columns: ['product_id']
-            referencedRelation: 'plans'
-            referencedColumns: ['stripe_id']
-          },
+            foreignKeyName: "stripe_info_product_id_fkey"
+            columns: ["product_id"]
+            referencedRelation: "plans"
+            referencedColumns: ["stripe_id"]
+          }
         ]
       }
       users: {
@@ -1157,18 +1074,33 @@
         }
         Relationships: [
           {
-            foreignKeyName: 'users_customer_id_fkey'
-            columns: ['customer_id']
-            referencedRelation: 'stripe_info'
-            referencedColumns: ['customer_id']
+            foreignKeyName: "users_customer_id_fkey"
+            columns: ["customer_id"]
+            referencedRelation: "stripe_info"
+            referencedColumns: ["customer_id"]
           },
           {
-            foreignKeyName: 'users_id_fkey'
-            columns: ['id']
-            referencedRelation: 'users'
-            referencedColumns: ['id']
-          },
+            foreignKeyName: "users_id_fkey"
+            columns: ["id"]
+            referencedRelation: "users"
+            referencedColumns: ["id"]
+          }
         ]
+      }
+      workers: {
+        Row: {
+          id: number
+          locked: boolean
+        }
+        Insert: {
+          id?: number
+          locked?: boolean
+        }
+        Update: {
+          id?: number
+          locked?: boolean
+        }
+        Relationships: []
       }
     }
     Views: {
@@ -1181,33 +1113,26 @@
         }
         Returns: string
       }
-      change_org_logo: {
-        Args: {
-          logo: string
-          org_id: string
-        }
-        Returns: string
-      }
       check_min_rights:
         | {
-          Args: {
-            min_right: Database['public']['Enums']['user_min_right']
-            org_id: string
-            app_id: string
-            channel_id: number
-          }
-          Returns: boolean
-        }
-        | {
-          Args: {
-            min_right: Database['public']['Enums']['user_min_right']
-            user_id: string
-            org_id: string
-            app_id: string
-            channel_id: number
-          }
-          Returns: boolean
-        }
+            Args: {
+              min_right: Database["public"]["Enums"]["user_min_right"]
+              org_id: string
+              app_id: string
+              channel_id: number
+            }
+            Returns: boolean
+          }
+        | {
+            Args: {
+              min_right: Database["public"]["Enums"]["user_min_right"]
+              user_id: string
+              org_id: string
+              app_id: string
+              channel_id: number
+            }
+            Returns: boolean
+          }
       convert_bytes_to_gb: {
         Args: {
           byt: number
@@ -1326,47 +1251,47 @@
       }
       get_current_plan_max:
         | {
-          Args: Record<PropertyKey, never>
-          Returns: string
-        }
-        | {
-          Args: {
-            userid: string
-          }
-          Returns: {
-            mau: number
-            bandwidth: number
-            storage: number
-          }[]
-        }
+            Args: Record<PropertyKey, never>
+            Returns: string
+          }
+        | {
+            Args: {
+              userid: string
+            }
+            Returns: {
+              mau: number
+              bandwidth: number
+              storage: number
+            }[]
+          }
       get_current_plan_name:
         | {
-          Args: Record<PropertyKey, never>
-          Returns: string
-        }
-        | {
-          Args: {
-            userid: string
-          }
-          Returns: string
-        }
+            Args: Record<PropertyKey, never>
+            Returns: string
+          }
+        | {
+            Args: {
+              userid: string
+            }
+            Returns: string
+          }
       get_cycle_info:
         | {
-          Args: {
-            userid: string
-          }
-          Returns: {
-            subscription_anchor_start: string
-            subscription_anchor_end: string
-          }[]
-        }
-        | {
-          Args: Record<PropertyKey, never>
-          Returns: {
-            subscription_anchor_start: string
-            subscription_anchor_end: string
-          }[]
-        }
+            Args: {
+              userid: string
+            }
+            Returns: {
+              subscription_anchor_start: string
+              subscription_anchor_end: string
+            }[]
+          }
+        | {
+            Args: Record<PropertyKey, never>
+            Returns: {
+              subscription_anchor_start: string
+              subscription_anchor_end: string
+            }[]
+          }
       get_db_url: {
         Args: Record<PropertyKey, never>
         Returns: string
@@ -1384,7 +1309,6 @@
       }
       get_max_plan:
         | {
-<<<<<<< HEAD
             Args: Record<PropertyKey, never>
             Returns: {
               mau: number
@@ -1392,35 +1316,27 @@
               bandwidth: number
             }[]
           }
-=======
-          Args: Record<PropertyKey, never>
-          Returns: {
-            mau: number
-            bandwidth: number
-            storage: number
-          }[]
-        }
->>>>>>> 8eaf9ea2
-        | {
-          Args: {
-            userid: string
-          }
-          Returns: {
-            mau: number
-            storage: number
-            bandwidth: number
-          }[]
-        }
+        | {
+            Args: {
+              userid: string
+            }
+            Returns: {
+              mau: number
+              storage: number
+              bandwidth: number
+            }[]
+          }
       get_metered_usage:
         | {
-          Args: Record<PropertyKey, never>
-          Returns: number
-        }
-        | {
-          Args: {
-            userid: string
-          }
-<<<<<<< HEAD
+            Args: Record<PropertyKey, never>
+            Returns: number
+          }
+        | {
+            Args: {
+              userid: string
+            }
+            Returns: Database["public"]["CompositeTypes"]["stats_table"]
+          }
       get_org_members: {
         Args: {
           guild_id: string
@@ -1431,6 +1347,13 @@
           email: string
           image_url: string
         }[]
+      }
+      get_org_perm_for_apikey: {
+        Args: {
+          apikey: string
+          app_id: string
+        }
+        Returns: string
       }
       get_orgs: {
         Args: {
@@ -1458,56 +1381,37 @@
         | {
             Args: Record<PropertyKey, never>
             Returns: number
-=======
-          Returns: Database['public']['CompositeTypes']['stats_table']
-        }
-      get_plan_usage_percent:
-        | {
-          Args: {
-            dateid: string
->>>>>>> 8eaf9ea2
-          }
-          Returns: number
-        }
-        | {
-<<<<<<< HEAD
+          }
+        | {
             Args: {
               userid: string
             }
             Returns: number
-=======
-          Args: {
-            userid: string
-            dateid: string
->>>>>>> 8eaf9ea2
-          }
-          Returns: number
-        }
+          }
       get_total_stats_v2:
         | {
-          Args: {
-            dateid: string
-          }
-          Returns: {
-            mau: number
-            bandwidth: number
-            storage: number
-          }[]
-        }
-        | {
-          Args: {
-            userid: string
-            dateid: string
-          }
-          Returns: {
-            mau: number
-            bandwidth: number
-            storage: number
-          }[]
-        }
+            Args: {
+              dateid: string
+            }
+            Returns: {
+              mau: number
+              bandwidth: number
+              storage: number
+            }[]
+          }
+        | {
+            Args: {
+              userid: string
+              dateid: string
+            }
+            Returns: {
+              mau: number
+              bandwidth: number
+              storage: number
+            }[]
+          }
       get_total_stats_v3:
         | {
-<<<<<<< HEAD
             Args: {
               userid: string
             }
@@ -1524,28 +1428,9 @@
               bandwidth: number
               storage: number
             }[]
-=======
-          Args: Record<PropertyKey, never>
-          Returns: {
-            mau: number
-            bandwidth: number
-            storage: number
-          }[]
-        }
-        | {
-          Args: {
-            userid: string
->>>>>>> 8eaf9ea2
-          }
-          Returns: {
-            mau: number
-            bandwidth: number
-            storage: number
-          }[]
-        }
+          }
       get_total_storage_size:
         | {
-<<<<<<< HEAD
             Args: {
               userid: string
             }
@@ -1555,35 +1440,23 @@
             Args: Record<PropertyKey, never>
             Returns: number
           }
-=======
-          Args: Record<PropertyKey, never>
-          Returns: number
-        }
->>>>>>> 8eaf9ea2
-        | {
-          Args: {
-            userid: string
-            app_id: string
-          }
-          Returns: number
-        }
-        | {
-<<<<<<< HEAD
-            Args: {
+        | {
+            Args: {
+              userid: string
               app_id: string
             }
             Returns: number
-=======
-          Args: {
-            userid: string
->>>>>>> 8eaf9ea2
-          }
-          Returns: number
-        }
+          }
+        | {
+            Args: {
+              app_id: string
+            }
+            Returns: number
+          }
       get_usage_mode_and_last_saved: {
         Args: Record<PropertyKey, never>
         Returns: {
-          usage_mode: Database['public']['Enums']['usage_mode']
+          usage_mode: Database["public"]["Enums"]["usage_mode"]
           last_saved: string
         }[]
       }
@@ -1591,13 +1464,13 @@
         | {
             Args: {
               apikey: string
+            }
+            Returns: string
+          }
+        | {
+            Args: {
+              apikey: string
               app_id: string
-            }
-            Returns: string
-          }
-        | {
-            Args: {
-              apikey: string
             }
             Returns: string
           }
@@ -1627,7 +1500,7 @@
         Args: {
           _userid: string
           _orgid: string
-          _right: Database['public']['Enums']['user_min_right']
+          _right: Database["public"]["Enums"]["user_min_right"]
           _appid?: string
           _channelid?: number
         }
@@ -1639,38 +1512,7 @@
           function_type: string
           body: Json
         }
-        Returns: undefined
-      }
-      increment_stats: {
-        Args: {
-          app_id: string
-          date_id: string
-          bandwidth: number
-          version_size: number
-          channels: number
-          shared: number
-          mlu: number
-          mlu_real: number
-          versions: number
-          devices: number
-        }
-        Returns: undefined
-      }
-      increment_stats_v2: {
-        Args: {
-          app_id: string
-          date_id: string
-          bandwidth: number
-          version_size: number
-          channels: number
-          shared: number
-          mlu: number
-          mlu_real: number
-          versions: number
-          devices: number
-          devices_real: number
-        }
-        Returns: undefined
+        Returns: number
       }
       increment_store: {
         Args: {
@@ -1689,14 +1531,15 @@
       }
       is_admin:
         | {
-          Args: Record<PropertyKey, never>
-          Returns: boolean
-        }
-        | {
-          Args: {
-            userid: string
-          }
-<<<<<<< HEAD
+            Args: Record<PropertyKey, never>
+            Returns: boolean
+          }
+        | {
+            Args: {
+              userid: string
+            }
+            Returns: boolean
+          }
       is_allowed_action:
         | {
             Args: {
@@ -1708,40 +1551,44 @@
         | {
             Args: {
               apikey: string
+            }
+            Returns: boolean
+          }
+        | {
+            Args: {
+              apikey: string
               appid: string
             }
             Returns: boolean
           }
+      is_allowed_action_user:
+        | {
+            Args: Record<PropertyKey, never>
+            Returns: boolean
+          }
+        | {
+            Args: {
+              userid: string
+            }
+            Returns: boolean
+          }
+      is_allowed_capgkey:
         | {
             Args: {
               apikey: string
-            }
-            Returns: boolean
-          }
-=======
-          Returns: boolean
-        }
-      is_allowed_action: {
-        Args: {
-          apikey: string
-        }
-        Returns: boolean
-      }
->>>>>>> 8eaf9ea2
-      is_allowed_action_user:
-        | {
-          Args: Record<PropertyKey, never>
-          Returns: boolean
-        }
-        | {
-          Args: {
-            userid: string
-          }
-          Returns: boolean
-        }
-      is_allowed_capgkey:
-        | {
-<<<<<<< HEAD
+              keymode: Database["public"]["Enums"]["key_mode"][]
+            }
+            Returns: boolean
+          }
+        | {
+            Args: {
+              apikey: string
+              keymode: Database["public"]["Enums"]["key_mode"][]
+              app_id: string
+            }
+            Returns: boolean
+          }
+        | {
             Args: {
               apikey: string
               keymode: Database["public"]["Enums"]["key_mode"][]
@@ -1762,92 +1609,76 @@
             }
             Returns: boolean
           }
+      is_app_owner:
         | {
             Args: {
               apikey: string
-              keymode: Database["public"]["Enums"]["key_mode"][]
-            }
-            Returns: boolean
-=======
-          Args: {
-            apikey: string
-            keymode: Database['public']['Enums']['key_mode'][]
->>>>>>> 8eaf9ea2
-          }
-          Returns: boolean
-        }
-        | {
-          Args: {
-            apikey: string
-            keymode: Database['public']['Enums']['key_mode'][]
-            app_id: string
-          }
-          Returns: boolean
-        }
-      is_app_owner:
-        | {
-          Args: {
-            appid: string
-          }
-          Returns: boolean
-        }
-        | {
-          Args: {
-            userid: string
-            appid: string
-          }
-          Returns: boolean
-        }
+              appid: string
+            }
+            Returns: boolean
+          }
+        | {
+            Args: {
+              appid: string
+            }
+            Returns: boolean
+          }
+        | {
+            Args: {
+              userid: string
+              appid: string
+            }
+            Returns: boolean
+          }
       is_app_shared:
         | {
-          Args: {
-            appid: string
-          }
-          Returns: boolean
-        }
-        | {
-          Args: {
-            userid: string
-            appid: string
-          }
-          Returns: boolean
-        }
+            Args: {
+              appid: string
+            }
+            Returns: boolean
+          }
+        | {
+            Args: {
+              userid: string
+              appid: string
+            }
+            Returns: boolean
+          }
       is_canceled:
         | {
-          Args: Record<PropertyKey, never>
-          Returns: boolean
-        }
-        | {
-          Args: {
-            userid: string
-          }
-          Returns: boolean
-        }
+            Args: Record<PropertyKey, never>
+            Returns: boolean
+          }
+        | {
+            Args: {
+              userid: string
+            }
+            Returns: boolean
+          }
       is_free_usage:
         | {
-          Args: Record<PropertyKey, never>
-          Returns: boolean
-        }
-        | {
-          Args: {
-            userid: string
-          }
-          Returns: boolean
-        }
+            Args: Record<PropertyKey, never>
+            Returns: boolean
+          }
+        | {
+            Args: {
+              userid: string
+            }
+            Returns: boolean
+          }
       is_good_plan_v3:
         | {
-          Args: Record<PropertyKey, never>
-          Returns: boolean
-        }
-        | {
-          Args: {
-            userid: string
-          }
-          Returns: boolean
-        }
+            Args: Record<PropertyKey, never>
+            Returns: boolean
+          }
+        | {
+            Args: {
+              userid: string
+            }
+            Returns: boolean
+          }
       is_good_plan_v4:
         | {
-<<<<<<< HEAD
             Args: {
               userid: string
             }
@@ -1863,36 +1694,15 @@
               userid: string
             }
             Returns: boolean
-=======
-          Args: Record<PropertyKey, never>
-          Returns: number
-        }
-        | {
-          Args: {
-            userid: string
-          }
-          Returns: boolean
-        }
-      is_in_channel:
-        | {
-          Args: {
-            ownerid: string
->>>>>>> 8eaf9ea2
-          }
-          Returns: boolean
-        }
-        | {
-          Args: {
-            userid: string
-            ownerid: string
-          }
-<<<<<<< HEAD
+          }
+        | {
+            Args: {
+              userid: string
+              ownerid: string
+            }
+            Returns: boolean
+          }
       is_member_of_org: {
-=======
-          Returns: boolean
-        }
-      is_not_deleted: {
->>>>>>> 8eaf9ea2
         Args: {
           user_id: string
           org_id: string
@@ -1905,20 +1715,28 @@
         }
         Returns: boolean
       }
-      is_onboarded: {
-        Args: Record<PropertyKey, never>
-        Returns: boolean
-      }
+      is_onboarded:
+        | {
+            Args: Record<PropertyKey, never>
+            Returns: boolean
+          }
+        | {
+            Args: {
+              userid: string
+            }
+            Returns: boolean
+          }
       is_onboarding_needed:
         | {
-          Args: Record<PropertyKey, never>
-          Returns: boolean
-        }
-        | {
-          Args: {
-            userid: string
-          }
-<<<<<<< HEAD
+            Args: Record<PropertyKey, never>
+            Returns: boolean
+          }
+        | {
+            Args: {
+              userid: string
+            }
+            Returns: boolean
+          }
       is_owner_of_org: {
         Args: {
           user_id: string
@@ -1927,89 +1745,69 @@
         Returns: boolean
       }
       is_paying:
-=======
-          Returns: boolean
-        }
-      is_onboarding_needed:
->>>>>>> 8eaf9ea2
-        | {
-          Args: Record<PropertyKey, never>
-          Returns: boolean
-        }
-        | {
-          Args: {
-            userid: string
-          }
-<<<<<<< HEAD
+        | {
+            Args: Record<PropertyKey, never>
+            Returns: boolean
+          }
+        | {
+            Args: {
+              userid: string
+            }
+            Returns: boolean
+          }
       is_paying_and_good_plan:
-=======
-          Returns: boolean
-        }
-      is_paying:
-        | {
-          Args: Record<PropertyKey, never>
-          Returns: boolean
-        }
->>>>>>> 8eaf9ea2
-        | {
-          Args: {
-            userid: string
-          }
-<<<<<<< HEAD
+        | {
+            Args: {
+              userid: string
+            }
+            Returns: boolean
+          }
         | {
             Args: Record<PropertyKey, never>
             Returns: boolean
           }
-=======
-          Returns: boolean
-        }
-      is_paying_and_good_plan:
-        | {
-          Args: Record<PropertyKey, never>
-          Returns: boolean
-        }
-        | {
-          Args: {
-            userid: string
-          }
-          Returns: boolean
-        }
->>>>>>> 8eaf9ea2
       is_trial:
         | {
-          Args: Record<PropertyKey, never>
-          Returns: number
-        }
-        | {
-          Args: {
-            userid: string
-          }
-          Returns: number
-        }
+            Args: Record<PropertyKey, never>
+            Returns: number
+          }
+        | {
+            Args: {
+              userid: string
+            }
+            Returns: number
+          }
       is_version_shared:
         | {
-          Args: {
-            versionid: number
-          }
-          Returns: boolean
-        }
-        | {
-          Args: {
-            userid: string
-            versionid: number
-          }
-          Returns: boolean
-        }
+            Args: {
+              versionid: number
+            }
+            Returns: boolean
+          }
+        | {
+            Args: {
+              userid: string
+              versionid: number
+            }
+            Returns: boolean
+          }
       one_month_ahead: {
         Args: Record<PropertyKey, never>
         Returns: string
       }
-<<<<<<< HEAD
+      process_current_jobs_if_unlocked: {
+        Args: Record<PropertyKey, never>
+        Returns: number[]
+      }
       remove_enum_value: {
         Args: {
           enum_type: unknown
           enum_value: string
         }
+        Returns: undefined
+      }
+      schedule_jobs: {
+        Args: Record<PropertyKey, never>
         Returns: undefined
       }
     }
@@ -2035,36 +1833,6 @@
         | "write"
         | "admin"
       user_role: "read" | "upload" | "write" | "admin"
-=======
-      update_app_usage:
-        | {
-          Args: Record<PropertyKey, never>
-          Returns: undefined
-        }
-        | {
-          Args: {
-            minutes_interval: number
-          }
-          Returns: undefined
-        }
-    }
-    Enums: {
-      app_mode: 'prod' | 'dev' | 'livereload'
-      disable_update: 'major' | 'minor' | 'version_number' | 'none'
-      key_mode: 'read' | 'write' | 'all' | 'upload'
-      pay_as_you_go_type: 'base' | 'units'
-      platform_os: 'ios' | 'android'
-      stripe_status:
-        | 'created'
-        | 'succeeded'
-        | 'updated'
-        | 'failed'
-        | 'deleted'
-        | 'canceled'
-      usage_mode: '5min' | 'day' | 'month' | 'cycle' | 'last_saved'
-      user_min_right: 'read' | 'upload' | 'write' | 'admin'
-      user_role: 'read' | 'upload' | 'write' | 'admin'
->>>>>>> 8eaf9ea2
     }
     CompositeTypes: {
       orgs_table: {
