export type Json =
  | string
  | number
  | boolean
  | null
  | { [key: string]: Json | undefined }
  | Json[]

export interface Database {
  public: {
    Tables: {
      apikeys: {
        Row: {
          created_at: string | null
          id: number
          key: string
          mode: Database["public"]["Enums"]["key_mode"]
          updated_at: string | null
          user_id: string
        }
        Insert: {
          created_at?: string | null
          id?: number
          key: string
          mode: Database["public"]["Enums"]["key_mode"]
          updated_at?: string | null
          user_id: string
        }
        Update: {
          created_at?: string | null
          id?: number
          key?: string
          mode?: Database["public"]["Enums"]["key_mode"]
          updated_at?: string | null
          user_id?: string
        }
        Relationships: [
          {
            foreignKeyName: "apikeys_user_id_fkey"
            columns: ["user_id"]
            referencedRelation: "users"
            referencedColumns: ["id"]
          }
        ]
      }
      app_stats: {
        Row: {
          app_id: string
          bandwidth: number
          channels: number
          created_at: string | null
          date_id: string
          devices: number
          devices_real: number
          mlu: number
          mlu_real: number
          shared: number
          updated_at: string | null
          user_id: string
          version_size: number
          versions: number
        }
        Insert: {
          app_id: string
          bandwidth?: number
          channels?: number
          created_at?: string | null
          date_id?: string
          devices?: number
          devices_real?: number
          mlu?: number
          mlu_real?: number
          shared?: number
          updated_at?: string | null
          user_id: string
          version_size?: number
          versions?: number
        }
        Update: {
          app_id?: string
          bandwidth?: number
          channels?: number
          created_at?: string | null
          date_id?: string
          devices?: number
          devices_real?: number
          mlu?: number
          mlu_real?: number
          shared?: number
          updated_at?: string | null
          user_id?: string
          version_size?: number
          versions?: number
        }
        Relationships: [
          {
            foreignKeyName: "app_stats_app_id_fkey"
            columns: ["app_id"]
            referencedRelation: "apps"
            referencedColumns: ["app_id"]
          },
          {
            foreignKeyName: "app_stats_user_id_fkey"
            columns: ["user_id"]
            referencedRelation: "users"
            referencedColumns: ["id"]
          }
        ]
      }
      app_usage: {
        Row: {
          app_id: string
          bandwidth: number
          created_at: string | null
          fails: number
          get: number
          id: string
          install: number
          mau: number
          storage_added: number
          storage_deleted: number
          uninstall: number
        }
        Insert: {
          app_id: string
          bandwidth?: number
          created_at?: string | null
          fails?: number
          get?: number
          id?: string
          install?: number
          mau?: number
          storage_added?: number
          storage_deleted?: number
          uninstall?: number
        }
        Update: {
          app_id?: string
          bandwidth?: number
          created_at?: string | null
          fails?: number
          get?: number
          id?: string
          install?: number
          mau?: number
          storage_added?: number
          storage_deleted?: number
          uninstall?: number
        }
        Relationships: []
      }
      app_versions: {
        Row: {
          app_id: string
          bucket_id: string | null
          checksum: string | null
          created_at: string | null
          deleted: boolean
          external_url: string | null
          id: number
          minUpdateVersion: string | null
          name: string
          native_packages: Json[] | null
          session_key: string | null
          storage_provider: string
          updated_at: string | null
          user_id: string
        }
        Insert: {
          app_id: string
          bucket_id?: string | null
          checksum?: string | null
          created_at?: string | null
          deleted?: boolean
          external_url?: string | null
          id?: number
          minUpdateVersion?: string | null
          name: string
          native_packages?: Json[] | null
          session_key?: string | null
          storage_provider?: string
          updated_at?: string | null
          user_id: string
        }
        Update: {
          app_id?: string
          bucket_id?: string | null
          checksum?: string | null
          created_at?: string | null
          deleted?: boolean
          external_url?: string | null
          id?: number
          minUpdateVersion?: string | null
          name?: string
          native_packages?: Json[] | null
          session_key?: string | null
          storage_provider?: string
          updated_at?: string | null
          user_id?: string
        }
        Relationships: [
          {
            foreignKeyName: "app_versions_app_id_fkey"
            columns: ["app_id"]
            referencedRelation: "apps"
            referencedColumns: ["app_id"]
          },
          {
            foreignKeyName: "app_versions_user_id_fkey"
            columns: ["user_id"]
            referencedRelation: "users"
            referencedColumns: ["id"]
          }
        ]
      }
      app_versions_meta: {
        Row: {
          app_id: string
          checksum: string
          created_at: string | null
          devices: number | null
          fails: number | null
          id: number
          installs: number | null
          size: number
          uninstalls: number | null
          updated_at: string | null
          user_id: string
        }
        Insert: {
          app_id: string
          checksum: string
          created_at?: string | null
          devices?: number | null
          fails?: number | null
          id?: number
          installs?: number | null
          size: number
          uninstalls?: number | null
          updated_at?: string | null
          user_id: string
        }
        Update: {
          app_id?: string
          checksum?: string
          created_at?: string | null
          devices?: number | null
          fails?: number | null
          id?: number
          installs?: number | null
          size?: number
          uninstalls?: number | null
          updated_at?: string | null
          user_id?: string
        }
        Relationships: [
          {
            foreignKeyName: "app_versions_meta_app_id_fkey"
            columns: ["app_id"]
            referencedRelation: "apps"
            referencedColumns: ["app_id"]
          },
          {
            foreignKeyName: "app_versions_meta_id_fkey"
            columns: ["id"]
            referencedRelation: "app_versions"
            referencedColumns: ["id"]
          },
          {
            foreignKeyName: "app_versions_meta_user_id_fkey"
            columns: ["user_id"]
            referencedRelation: "users"
            referencedColumns: ["id"]
          }
        ]
      }
      apps: {
        Row: {
          app_id: string
          created_at: string | null
          icon_url: string
          id: string | null
          last_version: string | null
          name: string | null
          retention: number
          updated_at: string | null
          user_id: string
        }
        Insert: {
          app_id: string
          created_at?: string | null
          icon_url: string
          id?: string | null
          last_version?: string | null
          name?: string | null
          retention?: number
          updated_at?: string | null
          user_id: string
        }
        Update: {
          app_id?: string
          created_at?: string | null
          icon_url?: string
          id?: string | null
          last_version?: string | null
          name?: string | null
          retention?: number
          updated_at?: string | null
          user_id?: string
        }
        Relationships: [
          {
            foreignKeyName: "apps_user_id_fkey"
            columns: ["user_id"]
            referencedRelation: "users"
            referencedColumns: ["id"]
          }
        ]
      }
      channel_devices: {
        Row: {
          app_id: string
          channel_id: number
          created_at: string | null
          created_by: string
          device_id: string
          updated_at: string
        }
        Insert: {
          app_id: string
          channel_id: number
          created_at?: string | null
          created_by: string
          device_id: string
          updated_at?: string
        }
        Update: {
          app_id?: string
          channel_id?: number
          created_at?: string | null
          created_by?: string
          device_id?: string
          updated_at?: string
        }
        Relationships: [
          {
            foreignKeyName: "channel_devices_app_id_fkey"
            columns: ["app_id"]
            referencedRelation: "apps"
            referencedColumns: ["app_id"]
          },
          {
            foreignKeyName: "channel_devices_channel_id_fkey"
            columns: ["channel_id"]
            referencedRelation: "channels"
            referencedColumns: ["id"]
          },
          {
            foreignKeyName: "channel_devices_created_by_fkey"
            columns: ["created_by"]
            referencedRelation: "users"
            referencedColumns: ["id"]
          }
        ]
      }
      channel_users: {
        Row: {
          app_id: string
          channel_id: number
          created_at: string | null
          created_by: string | null
          id: number
          updated_at: string
          user_id: string
        }
        Insert: {
          app_id: string
          channel_id: number
          created_at?: string | null
          created_by?: string | null
          id?: number
          updated_at?: string
          user_id: string
        }
        Update: {
          app_id?: string
          channel_id?: number
          created_at?: string | null
          created_by?: string | null
          id?: number
          updated_at?: string
          user_id?: string
        }
        Relationships: [
          {
            foreignKeyName: "channel_users_app_id_fkey"
            columns: ["app_id"]
            referencedRelation: "apps"
            referencedColumns: ["app_id"]
          },
          {
            foreignKeyName: "channel_users_channel_id_fkey"
            columns: ["channel_id"]
            referencedRelation: "channels"
            referencedColumns: ["id"]
          },
          {
            foreignKeyName: "channel_users_created_by_fkey"
            columns: ["created_by"]
            referencedRelation: "users"
            referencedColumns: ["id"]
          },
          {
            foreignKeyName: "channel_users_user_id_fkey"
            columns: ["user_id"]
            referencedRelation: "users"
            referencedColumns: ["id"]
          }
        ]
      }
      channels: {
        Row: {
          allow_dev: boolean
          allow_device_self_set: boolean
          allow_emulator: boolean
          android: boolean
          app_id: string
          beta: boolean
          created_at: string
          created_by: string
          disableAutoUpdate: Database["public"]["Enums"]["disable_update"]
          disableAutoUpdateToMajor: boolean
          disableAutoUpdateUnderNative: boolean
          enable_progressive_deploy: boolean
          enableAbTesting: boolean
          id: number
          ios: boolean
          name: string
          public: boolean
          secondaryVersionPercentage: number
          secondVersion: number | null
          updated_at: string
          version: number
        }
        Insert: {
          allow_dev?: boolean
          allow_device_self_set?: boolean
          allow_emulator?: boolean
          android?: boolean
          app_id: string
          beta?: boolean
          created_at?: string
          created_by: string
          disableAutoUpdate?: Database["public"]["Enums"]["disable_update"]
          disableAutoUpdateToMajor?: boolean
          disableAutoUpdateUnderNative?: boolean
          enable_progressive_deploy?: boolean
          enableAbTesting?: boolean
          id?: number
          ios?: boolean
          name: string
          public?: boolean
          secondaryVersionPercentage?: number
          secondVersion?: number | null
          updated_at?: string
          version: number
        }
        Update: {
          allow_dev?: boolean
          allow_device_self_set?: boolean
          allow_emulator?: boolean
          android?: boolean
          app_id?: string
          beta?: boolean
          created_at?: string
          created_by?: string
          disableAutoUpdate?: Database["public"]["Enums"]["disable_update"]
          disableAutoUpdateToMajor?: boolean
          disableAutoUpdateUnderNative?: boolean
          enable_progressive_deploy?: boolean
          enableAbTesting?: boolean
          id?: number
          ios?: boolean
          name?: string
          public?: boolean
          secondaryVersionPercentage?: number
          secondVersion?: number | null
          updated_at?: string
          version?: number
        }
        Relationships: [
          {
            foreignKeyName: "channels_app_id_fkey"
            columns: ["app_id"]
            referencedRelation: "apps"
            referencedColumns: ["app_id"]
          },
          {
            foreignKeyName: "channels_created_by_fkey"
            columns: ["created_by"]
            referencedRelation: "users"
            referencedColumns: ["id"]
          },
          {
            foreignKeyName: "channels_secondVersion_fkey"
            columns: ["secondVersion"]
            referencedRelation: "app_versions"
            referencedColumns: ["id"]
          },
          {
            foreignKeyName: "channels_version_fkey"
            columns: ["version"]
            referencedRelation: "app_versions"
            referencedColumns: ["id"]
          }
        ]
      }
      deleted_account: {
        Row: {
          created_at: string | null
          email: string
          id: string
        }
        Insert: {
          created_at?: string | null
          email: string
          id?: string
        }
        Update: {
          created_at?: string | null
          email?: string
          id?: string
        }
        Relationships: []
      }
      devices: {
        Row: {
          app_id: string
          created_at: string
          custom_id: string
          device_id: string
          is_emulator: boolean | null
          is_prod: boolean | null
<<<<<<< HEAD
          last_mau: string | null
=======
>>>>>>> f48413c8
          os_version: string | null
          platform: Database["public"]["Enums"]["platform_os"] | null
          plugin_version: string
          updated_at: string
          version: number
          version_build: string | null
        }
        Insert: {
          app_id: string
          created_at: string
          custom_id?: string
          device_id: string
          is_emulator?: boolean | null
          is_prod?: boolean | null
<<<<<<< HEAD
          last_mau?: string | null
=======
>>>>>>> f48413c8
          os_version?: string | null
          platform?: Database["public"]["Enums"]["platform_os"] | null
          plugin_version?: string
          updated_at: string
          version: number
          version_build?: string | null
        }
        Update: {
          app_id?: string
          created_at?: string
          custom_id?: string
          device_id?: string
          is_emulator?: boolean | null
          is_prod?: boolean | null
<<<<<<< HEAD
          last_mau?: string | null
=======
>>>>>>> f48413c8
          os_version?: string | null
          platform?: Database["public"]["Enums"]["platform_os"] | null
          plugin_version?: string
          updated_at?: string
          version?: number
          version_build?: string | null
        }
        Relationships: []
      }
      devices_override: {
        Row: {
          app_id: string
          created_at: string | null
          created_by: string | null
          device_id: string
          updated_at: string | null
          version: number
        }
        Insert: {
          app_id: string
          created_at?: string | null
          created_by?: string | null
          device_id: string
          updated_at?: string | null
          version: number
        }
        Update: {
          app_id?: string
          created_at?: string | null
          created_by?: string | null
          device_id?: string
          updated_at?: string | null
          version?: number
        }
        Relationships: [
          {
            foreignKeyName: "devices_override_app_id_fkey"
            columns: ["app_id"]
            referencedRelation: "apps"
            referencedColumns: ["app_id"]
          },
          {
            foreignKeyName: "devices_override_created_by_fkey"
            columns: ["created_by"]
            referencedRelation: "users"
            referencedColumns: ["id"]
          },
          {
            foreignKeyName: "devices_override_version_fkey"
            columns: ["version"]
            referencedRelation: "app_versions"
            referencedColumns: ["id"]
          }
        ]
      }
      global_stats: {
        Row: {
          apps: number
          created_at: string | null
          date_id: string
          need_upgrade: number | null
          not_paying: number | null
          onboarded: number | null
          paying: number | null
          stars: number
          trial: number | null
          updates: number
          users: number | null
        }
        Insert: {
          apps: number
          created_at?: string | null
          date_id: string
          need_upgrade?: number | null
          not_paying?: number | null
          onboarded?: number | null
          paying?: number | null
          stars: number
          trial?: number | null
          updates: number
          users?: number | null
        }
        Update: {
          apps?: number
          created_at?: string | null
          date_id?: string
          need_upgrade?: number | null
          not_paying?: number | null
          onboarded?: number | null
          paying?: number | null
          stars?: number
          trial?: number | null
          updates?: number
          users?: number | null
        }
        Relationships: []
      }
      notifications: {
        Row: {
          created_at: string | null
          id: string
          last_send_at: string
          total_send: number
          updated_at: string | null
          user_id: string
        }
        Insert: {
          created_at?: string | null
          id: string
          last_send_at?: string
          total_send?: number
          updated_at?: string | null
          user_id: string
        }
        Update: {
          created_at?: string | null
          id?: string
          last_send_at?: string
          total_send?: number
          updated_at?: string | null
          user_id?: string
        }
        Relationships: [
          {
            foreignKeyName: "notifications_user_id_fkey"
            columns: ["user_id"]
            referencedRelation: "users"
            referencedColumns: ["id"]
          }
        ]
      }
      org_users: {
        Row: {
          app_id: string | null
          channel_id: number | null
          created_at: string | null
          id: number
          org_id: string
          updated_at: string | null
          user_id: string
          user_right: Database["public"]["Enums"]["user_min_right"] | null
        }
        Insert: {
          app_id?: string | null
          channel_id?: number | null
          created_at?: string | null
          id?: number
          org_id: string
          updated_at?: string | null
          user_id: string
          user_right?: Database["public"]["Enums"]["user_min_right"] | null
        }
        Update: {
          app_id?: string | null
          channel_id?: number | null
          created_at?: string | null
          id?: number
          org_id?: string
          updated_at?: string | null
          user_id?: string
          user_right?: Database["public"]["Enums"]["user_min_right"] | null
        }
        Relationships: [
          {
            foreignKeyName: "org_users_app_id_fkey"
            columns: ["app_id"]
            referencedRelation: "apps"
            referencedColumns: ["app_id"]
          },
          {
            foreignKeyName: "org_users_channel_id_fkey"
            columns: ["channel_id"]
            referencedRelation: "channels"
            referencedColumns: ["id"]
          },
          {
            foreignKeyName: "org_users_org_id_fkey"
            columns: ["org_id"]
            referencedRelation: "orgs"
            referencedColumns: ["id"]
          },
          {
            foreignKeyName: "org_users_user_id_fkey"
            columns: ["user_id"]
            referencedRelation: "users"
            referencedColumns: ["id"]
          }
        ]
      }
      orgs: {
        Row: {
          created_at: string | null
          created_by: string
          id: string
          logo: string | null
          name: string
          updated_at: string | null
        }
        Insert: {
          created_at?: string | null
          created_by: string
          id?: string
          logo?: string | null
          name: string
          updated_at?: string | null
        }
        Update: {
          created_at?: string | null
          created_by?: string
          id?: string
          logo?: string | null
          name?: string
          updated_at?: string | null
        }
        Relationships: [
          {
            foreignKeyName: "orgs_created_by_fkey"
            columns: ["created_by"]
            referencedRelation: "users"
            referencedColumns: ["id"]
          }
        ]
      }
      plans: {
        Row: {
          abtest: boolean
          app: number
          bandwidth: number
          bandwidth_unit: number | null
          channel: number
          created_at: string
          description: string
          id: string
          market_desc: string | null
          mau: number
          mau_unit: number | null
          name: string
          price_m: number
          price_m_bandwidth_id: string | null
          price_m_id: string
          price_m_mau_id: string | null
          price_m_storage_id: string | null
          price_y: number
          price_y_id: string
          progressive_deploy: boolean
          shared: number
          storage: number
          storage_unit: number | null
          stripe_id: string
          update: number
          updated_at: string
          version: number
        }
        Insert: {
          abtest?: boolean
          app?: number
          bandwidth: number
          bandwidth_unit?: number | null
          channel?: number
          created_at?: string
          description?: string
          id?: string
          market_desc?: string | null
          mau?: number
          mau_unit?: number | null
          name?: string
          price_m?: number
          price_m_bandwidth_id?: string | null
          price_m_id: string
          price_m_mau_id?: string | null
          price_m_storage_id?: string | null
          price_y?: number
          price_y_id: string
          progressive_deploy?: boolean
          shared?: number
          storage: number
          storage_unit?: number | null
          stripe_id?: string
          update?: number
          updated_at?: string
          version?: number
        }
        Update: {
          abtest?: boolean
          app?: number
          bandwidth?: number
          bandwidth_unit?: number | null
          channel?: number
          created_at?: string
          description?: string
          id?: string
          market_desc?: string | null
          mau?: number
          mau_unit?: number | null
          name?: string
          price_m?: number
          price_m_bandwidth_id?: string | null
          price_m_id?: string
          price_m_mau_id?: string | null
          price_m_storage_id?: string | null
          price_y?: number
          price_y_id?: string
          progressive_deploy?: boolean
          shared?: number
          storage?: number
          storage_unit?: number | null
          stripe_id?: string
          update?: number
          updated_at?: string
          version?: number
        }
        Relationships: []
      }
      stats: {
        Row: {
          action: string
          app_id: string
          created_at: string
          device_id: string
          platform: Database["public"]["Enums"]["platform_os"]
          version: number
          version_build: string
        }
        Insert: {
          action: string
          app_id: string
          created_at: string
          device_id: string
          platform: Database["public"]["Enums"]["platform_os"]
          version: number
          version_build: string
        }
        Update: {
          action?: string
          app_id?: string
          created_at?: string
          device_id?: string
          platform?: Database["public"]["Enums"]["platform_os"]
          version?: number
          version_build?: string
        }
        Relationships: []
      }
      store_apps: {
        Row: {
          app_id: string
          capacitor: boolean
          capgo: boolean
          category: string
          cordova: boolean
          created_at: string | null
          developer: string
          developer_email: string
          developer_id: string | null
          error_get_framework: string
          error_get_info: string
          error_get_similar: string
          flutter: boolean
          free: boolean
          icon: string
          installs: number
          kotlin: boolean
          lang: string | null
          native_script: boolean
          onprem: boolean
          react_native: boolean
          score: number
          summary: string
          title: string
          to_get_framework: boolean
          to_get_info: boolean
          to_get_similar: boolean
          updated_at: string
          updates: number
          url: string
        }
        Insert: {
          app_id: string
          capacitor?: boolean
          capgo?: boolean
          category?: string
          cordova?: boolean
          created_at?: string | null
          developer?: string
          developer_email?: string
          developer_id?: string | null
          error_get_framework?: string
          error_get_info?: string
          error_get_similar?: string
          flutter?: boolean
          free?: boolean
          icon?: string
          installs?: number
          kotlin?: boolean
          lang?: string | null
          native_script?: boolean
          onprem?: boolean
          react_native?: boolean
          score?: number
          summary?: string
          title?: string
          to_get_framework?: boolean
          to_get_info?: boolean
          to_get_similar?: boolean
          updated_at?: string
          updates?: number
          url?: string
        }
        Update: {
          app_id?: string
          capacitor?: boolean
          capgo?: boolean
          category?: string
          cordova?: boolean
          created_at?: string | null
          developer?: string
          developer_email?: string
          developer_id?: string | null
          error_get_framework?: string
          error_get_info?: string
          error_get_similar?: string
          flutter?: boolean
          free?: boolean
          icon?: string
          installs?: number
          kotlin?: boolean
          lang?: string | null
          native_script?: boolean
          onprem?: boolean
          react_native?: boolean
          score?: number
          summary?: string
          title?: string
          to_get_framework?: boolean
          to_get_info?: boolean
          to_get_similar?: boolean
          updated_at?: string
          updates?: number
          url?: string
        }
        Relationships: []
      }
      stripe_info: {
        Row: {
          created_at: string
          customer_id: string
          is_good_plan: boolean | null
          plan_usage: number | null
          price_id: string | null
          product_id: string
          status: Database["public"]["Enums"]["stripe_status"] | null
          subscription_anchor_end: string
          subscription_anchor_start: string
          subscription_id: string | null
          subscription_metered: Json
          trial_at: string
          updated_at: string
        }
        Insert: {
          created_at?: string
          customer_id: string
          is_good_plan?: boolean | null
          plan_usage?: number | null
          price_id?: string | null
          product_id?: string
          status?: Database["public"]["Enums"]["stripe_status"] | null
          subscription_anchor_end?: string
          subscription_anchor_start?: string
          subscription_id?: string | null
          subscription_metered?: Json
          trial_at?: string
          updated_at?: string
        }
        Update: {
          created_at?: string
          customer_id?: string
          is_good_plan?: boolean | null
          plan_usage?: number | null
          price_id?: string | null
          product_id?: string
          status?: Database["public"]["Enums"]["stripe_status"] | null
          subscription_anchor_end?: string
          subscription_anchor_start?: string
          subscription_id?: string | null
          subscription_metered?: Json
          trial_at?: string
          updated_at?: string
        }
        Relationships: [
          {
            foreignKeyName: "stripe_info_product_id_fkey"
            columns: ["product_id"]
            referencedRelation: "plans"
            referencedColumns: ["stripe_id"]
          }
        ]
      }
      users: {
        Row: {
          billing_email: string | null
          country: string | null
          created_at: string | null
          customer_id: string | null
          email: string
          enableNotifications: boolean
          first_name: string | null
          id: string
          image_url: string | null
          last_name: string | null
          legalAccepted: boolean
          optForNewsletters: boolean
          updated_at: string | null
        }
        Insert: {
          billing_email?: string | null
          country?: string | null
          created_at?: string | null
          customer_id?: string | null
          email: string
          enableNotifications?: boolean
          first_name?: string | null
          id: string
          image_url?: string | null
          last_name?: string | null
          legalAccepted?: boolean
          optForNewsletters?: boolean
          updated_at?: string | null
        }
        Update: {
          billing_email?: string | null
          country?: string | null
          created_at?: string | null
          customer_id?: string | null
          email?: string
          enableNotifications?: boolean
          first_name?: string | null
          id?: string
          image_url?: string | null
          last_name?: string | null
          legalAccepted?: boolean
          optForNewsletters?: boolean
          updated_at?: string | null
        }
        Relationships: [
          {
            foreignKeyName: "users_customer_id_fkey"
            columns: ["customer_id"]
            referencedRelation: "stripe_info"
            referencedColumns: ["customer_id"]
          },
          {
            foreignKeyName: "users_id_fkey"
            columns: ["id"]
            referencedRelation: "users"
            referencedColumns: ["id"]
          }
        ]
      }
    }
    Views: {
      [_ in never]: never
    }
    Functions: {
      accept_invitation_to_org: {
        Args: {
          org_id: string
        }
        Returns: string
      }
      calculate_cycle_usage: {
        Args: Record<PropertyKey, never>
        Returns: undefined
      }
      calculate_daily_app_usage: {
        Args: Record<PropertyKey, never>
        Returns: undefined
      }
      check_min_rights:
        | {
            Args: {
              min_right: Database["public"]["Enums"]["user_min_right"]
              org_id: string
              app_id: string
              channel_id: number
            }
            Returns: boolean
          }
        | {
            Args: {
              min_right: Database["public"]["Enums"]["user_min_right"]
              user_id: string
              org_id: string
              app_id: string
              channel_id: number
            }
            Returns: boolean
          }
      convert_bytes_to_gb: {
        Args: {
          byt: number
        }
        Returns: number
      }
      convert_bytes_to_mb: {
        Args: {
          byt: number
        }
        Returns: number
      }
      convert_gb_to_bytes: {
        Args: {
          gb: number
        }
        Returns: number
      }
      convert_mb_to_bytes: {
        Args: {
          gb: number
        }
        Returns: number
      }
      convert_number_to_percent: {
        Args: {
          val: number
          max_val: number
        }
        Returns: number
      }
      count_all_apps: {
        Args: Record<PropertyKey, never>
        Returns: number
      }
      count_all_need_upgrade: {
        Args: Record<PropertyKey, never>
        Returns: number
      }
      count_all_onboarded: {
        Args: Record<PropertyKey, never>
        Returns: number
      }
      count_all_paying: {
        Args: Record<PropertyKey, never>
        Returns: number
      }
      count_all_plans: {
        Args: Record<PropertyKey, never>
        Returns: {
          product_id: string
          count: number
        }[]
      }
      count_all_trial: {
        Args: Record<PropertyKey, never>
        Returns: number
      }
      count_all_updates: {
        Args: Record<PropertyKey, never>
        Returns: number
      }
      create_partitions: {
        Args: {
          start_date: string
          num_years: number
        }
        Returns: undefined
      }
      delete_user: {
        Args: Record<PropertyKey, never>
        Returns: undefined
      }
      exist_app_v2: {
        Args: {
          appid: string
        }
        Returns: boolean
      }
      exist_app_versions: {
        Args: {
          appid: string
          name_version: string
          apikey: string
        }
        Returns: boolean
      }
      exist_user: {
        Args: {
          e_mail: string
        }
        Returns: string
      }
      find_best_plan_v3: {
        Args: {
          mau: number
          bandwidth: number
          storage: number
        }
        Returns: string
      }
      find_fit_plan_v3: {
        Args: {
          mau: number
          bandwidth: number
          storage: number
        }
        Returns: {
          name: string
        }[]
      }
      get_apikey: {
        Args: Record<PropertyKey, never>
        Returns: string
      }
      get_app_versions: {
        Args: {
          appid: string
          name_version: string
          apikey: string
        }
        Returns: number
      }
      get_current_plan_max:
        | {
            Args: Record<PropertyKey, never>
            Returns: string
          }
        | {
            Args: {
              userid: string
            }
            Returns: {
              mau: number
              bandwidth: number
              storage: number
            }[]
          }
      get_current_plan_name:
        | {
            Args: Record<PropertyKey, never>
<<<<<<< HEAD
=======
            Returns: string
          }
        | {
            Args: {
              userid: string
            }
>>>>>>> f48413c8
            Returns: string
          }
      get_cycle_info:
        | {
            Args: {
              userid: string
            }
            Returns: {
              subscription_anchor_start: string
              subscription_anchor_end: string
            }[]
          }
        | {
<<<<<<< HEAD
            Args: {
              userid: string
            }
            Returns: string
=======
            Args: Record<PropertyKey, never>
            Returns: {
              subscription_anchor_start: string
              subscription_anchor_end: string
            }[]
>>>>>>> f48413c8
          }
      get_db_url: {
        Args: Record<PropertyKey, never>
        Returns: string
      }
      get_devices_version: {
        Args: {
          app_id: string
          version_id: number
        }
        Returns: number
      }
      get_external_function_url: {
        Args: Record<PropertyKey, never>
        Returns: string
      }
      get_infos: {
        Args: {
          appid: string
          deviceid: string
          versionname: string
        }
        Returns: {
          current_version_id: number
          versiondata: Json
          channel: Json
        }[]
      }
      get_max_plan:
        | {
            Args: Record<PropertyKey, never>
            Returns: {
              mau: number
              bandwidth: number
              storage: number
            }[]
          }
        | {
            Args: {
              userid: string
            }
            Returns: {
              mau: number
              storage: number
              bandwidth: number
            }[]
          }
      get_metered_usage:
        | {
            Args: Record<PropertyKey, never>
            Returns: number
          }
        | {
            Args: {
              userid: string
            }
            Returns: Database["public"]["CompositeTypes"]["stats_table"]
          }
<<<<<<< HEAD
      get_org_members: {
        Args: {
          guild_id: string
        }
        Returns: {
          aid: number
          uid: string
          email: string
          image_url: string
        }[]
      }
      get_orgs: {
        Args: {
          userid: string
        }
        Returns: {
          id: string
          logo: string
          name: string
        }[]
      }
      get_orgs_v2: {
        Args: {
          userid: string
        }
        Returns: {
          gid: string
          created_by: string
          logo: string
          name: string
          role: string
        }[]
      }
=======
>>>>>>> f48413c8
      get_plan_usage_percent:
        | {
            Args: {
              dateid: string
            }
            Returns: number
          }
        | {
            Args: {
              userid: string
              dateid: string
            }
            Returns: number
          }
      get_total_stats_v2:
        | {
            Args: {
              dateid: string
            }
            Returns: {
              mau: number
              bandwidth: number
              storage: number
            }[]
          }
        | {
            Args: {
              userid: string
              dateid: string
            }
            Returns: {
              mau: number
              bandwidth: number
              storage: number
            }[]
          }
      get_total_stats_v3:
        | {
            Args: Record<PropertyKey, never>
            Returns: {
              mau: number
              bandwidth: number
              storage: number
            }[]
          }
        | {
            Args: {
              userid: string
            }
            Returns: {
              mau: number
              bandwidth: number
              storage: number
            }[]
          }
      get_total_storage_size:
        | {
            Args: {
              userid: string
            }
            Returns: number
          }
        | {
            Args: Record<PropertyKey, never>
            Returns: number
          }
        | {
            Args: {
              userid: string
              app_id: string
            }
            Returns: number
          }
      get_user_id:
        | {
            Args: {
              apikey: string
              app_id: string
            }
            Returns: string
          }
        | {
            Args: {
              apikey: string
            }
            Returns: string
          }
<<<<<<< HEAD
      get_user_main_org_id: {
=======
      get_usage_mode_and_last_saved: {
        Args: Record<PropertyKey, never>
        Returns: {
          usage_mode: Database["public"]["Enums"]["usage_mode"]
          last_saved: string
        }[]
      }
      get_user_id: {
>>>>>>> f48413c8
        Args: {
          user_id: string
        }
        Returns: string
      }
      get_weekly_stats: {
        Args: {
          app_id: string
        }
        Returns: {
          all_updates: number
          failed_updates: number
          open_app: number
        }[]
      }
      has_min_right: {
        Args: {
          _userid: string
          _orgid: string
          _right: Database["public"]["Enums"]["user_min_right"]
          _appid?: string
          _channelid?: number
        }
        Returns: boolean
      }
      http_post_helper: {
        Args: {
          function_name: string
          function_type: string
          body: Json
        }
        Returns: undefined
      }
      increment_stats: {
        Args: {
          app_id: string
          date_id: string
          bandwidth: number
          version_size: number
          channels: number
          shared: number
          mlu: number
          mlu_real: number
          versions: number
          devices: number
        }
        Returns: undefined
      }
      increment_stats_v2: {
        Args: {
          app_id: string
          date_id: string
          bandwidth: number
          version_size: number
          channels: number
          shared: number
          mlu: number
          mlu_real: number
          versions: number
          devices: number
          devices_real: number
        }
        Returns: undefined
      }
      increment_store: {
        Args: {
          app_id: string
          updates: number
        }
        Returns: undefined
      }
      invite_user_to_org: {
        Args: {
          email: string
          org_id: string
          invite_type: Database["public"]["Enums"]["user_min_right"]
        }
        Returns: string
      }
      is_admin:
        | {
            Args: Record<PropertyKey, never>
<<<<<<< HEAD
            Returns: boolean
          }
        | {
            Args: {
              userid: string
            }
=======
>>>>>>> f48413c8
            Returns: boolean
          }
      is_allowed_action:
        | {
            Args: {
<<<<<<< HEAD
              apikey: string
              appid: string
=======
              userid: string
>>>>>>> f48413c8
            }
            Returns: boolean
          }
        | {
<<<<<<< HEAD
            Args: {
              apikey: string
            }
=======
            Args: Record<PropertyKey, never>
>>>>>>> f48413c8
            Returns: boolean
          }
      is_allowed_action_user:
        | {
            Args: {
              userid: string
            }
            Returns: boolean
          }
        | {
            Args: {
              userid: string
            }
            Returns: boolean
          }
      is_allowed_capgkey:
        | {
            Args: {
              apikey: string
              keymode: Database["public"]["Enums"]["key_mode"][]
              app_id: string
              right: Database["public"]["Enums"]["user_min_right"]
              user_id: string
            }
            Returns: boolean
          }
        | {
            Args: {
              apikey: string
              keymode: Database["public"]["Enums"]["key_mode"][]
              app_id: string
              channel_id: number
              right: Database["public"]["Enums"]["user_min_right"]
              user_id: string
            }
            Returns: boolean
          }
        | {
            Args: {
<<<<<<< HEAD
              apikey: string
              keymode: Database["public"]["Enums"]["key_mode"][]
            }
            Returns: boolean
          }
        | {
            Args: {
              apikey: string
              keymode: Database["public"]["Enums"]["key_mode"][]
              app_id: string
=======
              appid: string
>>>>>>> f48413c8
            }
            Returns: boolean
          }
      is_app_owner:
        | {
            Args: {
              userid: string
              appid: string
            }
            Returns: boolean
          }
        | {
            Args: {
              appid: string
            }
            Returns: boolean
          }
      is_app_shared:
        | {
            Args: {
              userid: string
              appid: string
            }
            Returns: boolean
          }
        | {
            Args: Record<PropertyKey, never>
            Returns: boolean
          }
        | {
            Args: {
              userid: string
              appid: string
            }
            Returns: boolean
          }
<<<<<<< HEAD
      is_canceled:
=======
      is_free_usage:
>>>>>>> f48413c8
        | {
            Args: Record<PropertyKey, never>
            Returns: boolean
          }
        | {
            Args: {
              userid: string
            }
            Returns: boolean
          }
<<<<<<< HEAD
      is_free_usage:
        | {
            Args: Record<PropertyKey, never>
            Returns: boolean
          }
        | {
            Args: {
              userid: string
            }
            Returns: boolean
          }
=======
>>>>>>> f48413c8
      is_good_plan_v3:
        | {
            Args: Record<PropertyKey, never>
            Returns: boolean
          }
        | {
            Args: {
              userid: string
            }
            Returns: boolean
          }
      is_good_plan_v4:
        | {
            Args: Record<PropertyKey, never>
            Returns: number
          }
        | {
            Args: {
              userid: string
            }
            Returns: boolean
          }
      is_in_channel:
        | {
            Args: {
<<<<<<< HEAD
              userid: string
=======
              ownerid: string
>>>>>>> f48413c8
            }
            Returns: boolean
          }
        | {
            Args: {
              userid: string
              ownerid: string
            }
            Returns: boolean
          }
      is_member_of_org: {
        Args: {
          user_id: string
          org_id: string
        }
        Returns: boolean
      }
      is_not_deleted: {
        Args: {
          email_check: string
        }
        Returns: boolean
      }
      is_onboarded:
        | {
            Args: Record<PropertyKey, never>
            Returns: boolean
          }
        | {
            Args: {
              userid: string
            }
            Returns: boolean
          }
      is_onboarding_needed:
        | {
            Args: Record<PropertyKey, never>
            Returns: boolean
          }
        | {
            Args: {
              userid: string
            }
            Returns: boolean
          }
<<<<<<< HEAD
      is_owner_of_org: {
        Args: {
          user_id: string
          org_id: string
        }
        Returns: boolean
      }
=======
>>>>>>> f48413c8
      is_paying:
        | {
            Args: Record<PropertyKey, never>
            Returns: boolean
          }
        | {
            Args: {
              userid: string
            }
            Returns: boolean
          }
<<<<<<< HEAD
      is_trial:
=======
      is_paying_and_good_plan:
>>>>>>> f48413c8
        | {
            Args: Record<PropertyKey, never>
            Returns: number
          }
        | {
            Args: {
              userid: string
            }
            Returns: boolean
          }
<<<<<<< HEAD
      is_version_shared:
        | {
            Args: {
=======
      is_trial:
        | {
            Args: Record<PropertyKey, never>
            Returns: number
          }
        | {
            Args: {
              userid: string
            }
            Returns: number
          }
      is_version_shared:
        | {
            Args: {
>>>>>>> f48413c8
              versionid: number
            }
            Returns: boolean
          }
        | {
            Args: {
              userid: string
              versionid: number
            }
            Returns: boolean
          }
      one_month_ahead: {
        Args: Record<PropertyKey, never>
        Returns: string
      }
      update_app_usage:
        | {
            Args: Record<PropertyKey, never>
            Returns: undefined
          }
        | {
            Args: {
              minutes_interval: number
            }
            Returns: undefined
          }
    }
    Enums: {
<<<<<<< HEAD
=======
      app_mode: "prod" | "dev" | "livereload"
      disable_update: "major" | "minor" | "version_number" | "none"
>>>>>>> f48413c8
      key_mode: "read" | "write" | "all" | "upload"
      platform_os: "ios" | "android"
      stripe_status:
        | "created"
        | "succeeded"
        | "updated"
        | "failed"
        | "deleted"
        | "canceled"
<<<<<<< HEAD
      usage_mode: "5min" | "day" | "cycle"
      user_min_right:
        | "invite_read"
        | "invite_upload"
        | "invite_write"
        | "invite_admin"
        | "read"
        | "upload"
        | "write"
        | "admin"
=======
      usage_mode: "5min" | "day" | "month" | "cycle" | "last_saved"
      user_min_right: "read" | "upload" | "write" | "admin"
>>>>>>> f48413c8
      user_role: "read" | "upload" | "write" | "admin"
    }
    CompositeTypes: {
      orgs_table: {
        id: string
        created_by: string
        created_at: string
        updated_at: string
        logo: string
        name: string
      }
      owned_orgs: {
        id: string
        created_by: string
        logo: string
        name: string
        role: string
      }
      stats_table: {
        mau: number
        bandwidth: number
        storage: number
      }
    }
  }
}
<|MERGE_RESOLUTION|>--- conflicted
+++ resolved
@@ -43,76 +43,12 @@
           }
         ]
       }
-      app_stats: {
+      app_usage: {
         Row: {
           app_id: string
           bandwidth: number
-          channels: number
-          created_at: string | null
-          date_id: string
-          devices: number
-          devices_real: number
-          mlu: number
-          mlu_real: number
-          shared: number
-          updated_at: string | null
-          user_id: string
-          version_size: number
-          versions: number
-        }
-        Insert: {
-          app_id: string
-          bandwidth?: number
-          channels?: number
-          created_at?: string | null
-          date_id?: string
-          devices?: number
-          devices_real?: number
-          mlu?: number
-          mlu_real?: number
-          shared?: number
-          updated_at?: string | null
-          user_id: string
-          version_size?: number
-          versions?: number
-        }
-        Update: {
-          app_id?: string
-          bandwidth?: number
-          channels?: number
-          created_at?: string | null
-          date_id?: string
-          devices?: number
-          devices_real?: number
-          mlu?: number
-          mlu_real?: number
-          shared?: number
-          updated_at?: string | null
-          user_id?: string
-          version_size?: number
-          versions?: number
-        }
-        Relationships: [
-          {
-            foreignKeyName: "app_stats_app_id_fkey"
-            columns: ["app_id"]
-            referencedRelation: "apps"
-            referencedColumns: ["app_id"]
-          },
-          {
-            foreignKeyName: "app_stats_user_id_fkey"
-            columns: ["user_id"]
-            referencedRelation: "users"
-            referencedColumns: ["id"]
-          }
-        ]
-      }
-      app_usage: {
-        Row: {
-          app_id: string
-          bandwidth: number
-          created_at: string | null
-          fails: number
+          date: string | null
+          fail: number
           get: number
           id: string
           install: number
@@ -124,8 +60,8 @@
         Insert: {
           app_id: string
           bandwidth?: number
-          created_at?: string | null
-          fails?: number
+          date?: string | null
+          fail?: number
           get?: number
           id?: string
           install?: number
@@ -137,8 +73,8 @@
         Update: {
           app_id?: string
           bandwidth?: number
-          created_at?: string | null
-          fails?: number
+          date?: string | null
+          fail?: number
           get?: number
           id?: string
           install?: number
@@ -429,7 +365,6 @@
           created_at: string
           created_by: string
           disableAutoUpdate: Database["public"]["Enums"]["disable_update"]
-          disableAutoUpdateToMajor: boolean
           disableAutoUpdateUnderNative: boolean
           enable_progressive_deploy: boolean
           enableAbTesting: boolean
@@ -452,7 +387,6 @@
           created_at?: string
           created_by: string
           disableAutoUpdate?: Database["public"]["Enums"]["disable_update"]
-          disableAutoUpdateToMajor?: boolean
           disableAutoUpdateUnderNative?: boolean
           enable_progressive_deploy?: boolean
           enableAbTesting?: boolean
@@ -475,7 +409,6 @@
           created_at?: string
           created_by?: string
           disableAutoUpdate?: Database["public"]["Enums"]["disable_update"]
-          disableAutoUpdateToMajor?: boolean
           disableAutoUpdateUnderNative?: boolean
           enable_progressive_deploy?: boolean
           enableAbTesting?: boolean
@@ -541,10 +474,6 @@
           device_id: string
           is_emulator: boolean | null
           is_prod: boolean | null
-<<<<<<< HEAD
-          last_mau: string | null
-=======
->>>>>>> f48413c8
           os_version: string | null
           platform: Database["public"]["Enums"]["platform_os"] | null
           plugin_version: string
@@ -559,10 +488,6 @@
           device_id: string
           is_emulator?: boolean | null
           is_prod?: boolean | null
-<<<<<<< HEAD
-          last_mau?: string | null
-=======
->>>>>>> f48413c8
           os_version?: string | null
           platform?: Database["public"]["Enums"]["platform_os"] | null
           plugin_version?: string
@@ -577,10 +502,6 @@
           device_id?: string
           is_emulator?: boolean | null
           is_prod?: boolean | null
-<<<<<<< HEAD
-          last_mau?: string | null
-=======
->>>>>>> f48413c8
           os_version?: string | null
           platform?: Database["public"]["Enums"]["platform_os"] | null
           plugin_version?: string
@@ -1150,14 +1071,6 @@
         }
         Returns: string
       }
-      calculate_cycle_usage: {
-        Args: Record<PropertyKey, never>
-        Returns: undefined
-      }
-      calculate_daily_app_usage: {
-        Args: Record<PropertyKey, never>
-        Returns: undefined
-      }
       check_min_rights:
         | {
             Args: {
@@ -1240,13 +1153,6 @@
         Args: Record<PropertyKey, never>
         Returns: number
       }
-      create_partitions: {
-        Args: {
-          start_date: string
-          num_years: number
-        }
-        Returns: undefined
-      }
       delete_user: {
         Args: Record<PropertyKey, never>
         Returns: undefined
@@ -1319,15 +1225,12 @@
       get_current_plan_name:
         | {
             Args: Record<PropertyKey, never>
-<<<<<<< HEAD
-=======
             Returns: string
           }
         | {
             Args: {
               userid: string
             }
->>>>>>> f48413c8
             Returns: string
           }
       get_cycle_info:
@@ -1341,18 +1244,11 @@
             }[]
           }
         | {
-<<<<<<< HEAD
-            Args: {
-              userid: string
-            }
-            Returns: string
-=======
             Args: Record<PropertyKey, never>
             Returns: {
               subscription_anchor_start: string
               subscription_anchor_end: string
             }[]
->>>>>>> f48413c8
           }
       get_db_url: {
         Args: Record<PropertyKey, never>
@@ -1369,37 +1265,25 @@
         Args: Record<PropertyKey, never>
         Returns: string
       }
-      get_infos: {
-        Args: {
-          appid: string
-          deviceid: string
-          versionname: string
-        }
-        Returns: {
-          current_version_id: number
-          versiondata: Json
-          channel: Json
-        }[]
-      }
       get_max_plan:
         | {
             Args: Record<PropertyKey, never>
-            Returns: {
-              mau: number
-              bandwidth: number
-              storage: number
-            }[]
-          }
-        | {
-            Args: {
-              userid: string
-            }
             Returns: {
               mau: number
               storage: number
               bandwidth: number
             }[]
           }
+        | {
+            Args: {
+              userid: string
+            }
+            Returns: {
+              mau: number
+              storage: number
+              bandwidth: number
+            }[]
+          }
       get_metered_usage:
         | {
             Args: Record<PropertyKey, never>
@@ -1411,7 +1295,6 @@
             }
             Returns: Database["public"]["CompositeTypes"]["stats_table"]
           }
-<<<<<<< HEAD
       get_org_members: {
         Args: {
           guild_id: string
@@ -1445,19 +1328,14 @@
           role: string
         }[]
       }
-=======
->>>>>>> f48413c8
       get_plan_usage_percent:
         | {
-            Args: {
-              dateid: string
-            }
+            Args: Record<PropertyKey, never>
             Returns: number
           }
         | {
             Args: {
               userid: string
-              dateid: string
             }
             Returns: number
           }
@@ -1484,6 +1362,16 @@
             }[]
           }
       get_total_stats_v3:
+        | {
+            Args: {
+              userid: string
+            }
+            Returns: {
+              mau: number
+              bandwidth: number
+              storage: number
+            }[]
+          }
         | {
             Args: Record<PropertyKey, never>
             Returns: {
@@ -1492,16 +1380,6 @@
               storage: number
             }[]
           }
-        | {
-            Args: {
-              userid: string
-            }
-            Returns: {
-              mau: number
-              bandwidth: number
-              storage: number
-            }[]
-          }
       get_total_storage_size:
         | {
             Args: {
@@ -1520,23 +1398,12 @@
             }
             Returns: number
           }
-      get_user_id:
-        | {
-            Args: {
-              apikey: string
+        | {
+            Args: {
               app_id: string
             }
-            Returns: string
-          }
-        | {
-            Args: {
-              apikey: string
-            }
-            Returns: string
-          }
-<<<<<<< HEAD
-      get_user_main_org_id: {
-=======
+            Returns: number
+          }
       get_usage_mode_and_last_saved: {
         Args: Record<PropertyKey, never>
         Returns: {
@@ -1544,8 +1411,21 @@
           last_saved: string
         }[]
       }
-      get_user_id: {
->>>>>>> f48413c8
+      get_user_id:
+        | {
+            Args: {
+              apikey: string
+              app_id: string
+            }
+            Returns: string
+          }
+        | {
+            Args: {
+              apikey: string
+            }
+            Returns: string
+          }
+      get_user_main_org_id: {
         Args: {
           user_id: string
         }
@@ -1628,44 +1508,38 @@
       is_admin:
         | {
             Args: Record<PropertyKey, never>
-<<<<<<< HEAD
-            Returns: boolean
-          }
-        | {
-            Args: {
-              userid: string
-            }
-=======
->>>>>>> f48413c8
+            Returns: boolean
+          }
+        | {
+            Args: {
+              userid: string
+            }
             Returns: boolean
           }
       is_allowed_action:
         | {
             Args: {
-<<<<<<< HEAD
               apikey: string
               appid: string
-=======
-              userid: string
->>>>>>> f48413c8
-            }
-            Returns: boolean
-          }
-        | {
-<<<<<<< HEAD
+            }
+            Returns: boolean
+          }
+        | {
             Args: {
               apikey: string
-            }
-=======
+              appid: string
+            }
+            Returns: boolean
+          }
+        | {
+            Args: {
+              apikey: string
+            }
+            Returns: boolean
+          }
+      is_allowed_action_user:
+        | {
             Args: Record<PropertyKey, never>
->>>>>>> f48413c8
-            Returns: boolean
-          }
-      is_allowed_action_user:
-        | {
-            Args: {
-              userid: string
-            }
             Returns: boolean
           }
         | {
@@ -1698,7 +1572,6 @@
           }
         | {
             Args: {
-<<<<<<< HEAD
               apikey: string
               keymode: Database["public"]["Enums"]["key_mode"][]
             }
@@ -1709,13 +1582,16 @@
               apikey: string
               keymode: Database["public"]["Enums"]["key_mode"][]
               app_id: string
-=======
+            }
+            Returns: boolean
+          }
+      is_app_owner:
+        | {
+            Args: {
               appid: string
->>>>>>> f48413c8
-            }
-            Returns: boolean
-          }
-      is_app_owner:
+            }
+            Returns: boolean
+          }
         | {
             Args: {
               userid: string
@@ -1723,13 +1599,13 @@
             }
             Returns: boolean
           }
+      is_app_shared:
         | {
             Args: {
               appid: string
             }
             Returns: boolean
           }
-      is_app_shared:
         | {
             Args: {
               userid: string
@@ -1737,6 +1613,7 @@
             }
             Returns: boolean
           }
+      is_canceled:
         | {
             Args: Record<PropertyKey, never>
             Returns: boolean
@@ -1744,15 +1621,10 @@
         | {
             Args: {
               userid: string
-              appid: string
-            }
-            Returns: boolean
-          }
-<<<<<<< HEAD
-      is_canceled:
-=======
+            }
+            Returns: boolean
+          }
       is_free_usage:
->>>>>>> f48413c8
         | {
             Args: Record<PropertyKey, never>
             Returns: boolean
@@ -1763,8 +1635,7 @@
             }
             Returns: boolean
           }
-<<<<<<< HEAD
-      is_free_usage:
+      is_good_plan_v3:
         | {
             Args: Record<PropertyKey, never>
             Returns: boolean
@@ -1775,20 +1646,96 @@
             }
             Returns: boolean
           }
-=======
->>>>>>> f48413c8
-      is_good_plan_v3:
+      is_good_plan_v4:
+        | {
+            Args: {
+              userid: string
+            }
+            Returns: boolean
+          }
         | {
             Args: Record<PropertyKey, never>
             Returns: boolean
           }
-        | {
-            Args: {
-              userid: string
-            }
-            Returns: boolean
-          }
-      is_good_plan_v4:
+      is_in_channel:
+        | {
+            Args: {
+              userid: string
+            }
+            Returns: boolean
+          }
+        | {
+            Args: {
+              userid: string
+              ownerid: string
+            }
+            Returns: boolean
+          }
+      is_member_of_org: {
+        Args: {
+          user_id: string
+          org_id: string
+        }
+        Returns: boolean
+      }
+      is_not_deleted: {
+        Args: {
+          email_check: string
+        }
+        Returns: boolean
+      }
+      is_onboarded:
+        | {
+            Args: Record<PropertyKey, never>
+            Returns: boolean
+          }
+        | {
+            Args: {
+              userid: string
+            }
+            Returns: boolean
+          }
+      is_onboarding_needed:
+        | {
+            Args: Record<PropertyKey, never>
+            Returns: boolean
+          }
+        | {
+            Args: {
+              userid: string
+            }
+            Returns: boolean
+          }
+      is_owner_of_org: {
+        Args: {
+          user_id: string
+          org_id: string
+        }
+        Returns: boolean
+      }
+      is_paying:
+        | {
+            Args: Record<PropertyKey, never>
+            Returns: boolean
+          }
+        | {
+            Args: {
+              userid: string
+            }
+            Returns: boolean
+          }
+      is_paying_and_good_plan:
+        | {
+            Args: {
+              userid: string
+            }
+            Returns: boolean
+          }
+        | {
+            Args: Record<PropertyKey, never>
+            Returns: boolean
+          }
+      is_trial:
         | {
             Args: Record<PropertyKey, never>
             Returns: number
@@ -1797,117 +1744,11 @@
             Args: {
               userid: string
             }
-            Returns: boolean
-          }
-      is_in_channel:
-        | {
-            Args: {
-<<<<<<< HEAD
-              userid: string
-=======
-              ownerid: string
->>>>>>> f48413c8
-            }
-            Returns: boolean
-          }
-        | {
-            Args: {
-              userid: string
-              ownerid: string
-            }
-            Returns: boolean
-          }
-      is_member_of_org: {
-        Args: {
-          user_id: string
-          org_id: string
-        }
-        Returns: boolean
-      }
-      is_not_deleted: {
-        Args: {
-          email_check: string
-        }
-        Returns: boolean
-      }
-      is_onboarded:
-        | {
-            Args: Record<PropertyKey, never>
-            Returns: boolean
-          }
-        | {
-            Args: {
-              userid: string
-            }
-            Returns: boolean
-          }
-      is_onboarding_needed:
-        | {
-            Args: Record<PropertyKey, never>
-            Returns: boolean
-          }
-        | {
-            Args: {
-              userid: string
-            }
-            Returns: boolean
-          }
-<<<<<<< HEAD
-      is_owner_of_org: {
-        Args: {
-          user_id: string
-          org_id: string
-        }
-        Returns: boolean
-      }
-=======
->>>>>>> f48413c8
-      is_paying:
-        | {
-            Args: Record<PropertyKey, never>
-            Returns: boolean
-          }
-        | {
-            Args: {
-              userid: string
-            }
-            Returns: boolean
-          }
-<<<<<<< HEAD
-      is_trial:
-=======
-      is_paying_and_good_plan:
->>>>>>> f48413c8
-        | {
-            Args: Record<PropertyKey, never>
             Returns: number
           }
-        | {
-            Args: {
-              userid: string
-            }
-            Returns: boolean
-          }
-<<<<<<< HEAD
       is_version_shared:
         | {
             Args: {
-=======
-      is_trial:
-        | {
-            Args: Record<PropertyKey, never>
-            Returns: number
-          }
-        | {
-            Args: {
-              userid: string
-            }
-            Returns: number
-          }
-      is_version_shared:
-        | {
-            Args: {
->>>>>>> f48413c8
               versionid: number
             }
             Returns: boolean
@@ -1923,24 +1764,16 @@
         Args: Record<PropertyKey, never>
         Returns: string
       }
-      update_app_usage:
-        | {
-            Args: Record<PropertyKey, never>
-            Returns: undefined
-          }
-        | {
-            Args: {
-              minutes_interval: number
-            }
-            Returns: undefined
-          }
+      remove_enum_value: {
+        Args: {
+          enum_type: unknown
+          enum_value: string
+        }
+        Returns: undefined
+      }
     }
     Enums: {
-<<<<<<< HEAD
-=======
-      app_mode: "prod" | "dev" | "livereload"
       disable_update: "major" | "minor" | "version_number" | "none"
->>>>>>> f48413c8
       key_mode: "read" | "write" | "all" | "upload"
       platform_os: "ios" | "android"
       stripe_status:
@@ -1950,8 +1783,7 @@
         | "failed"
         | "deleted"
         | "canceled"
-<<<<<<< HEAD
-      usage_mode: "5min" | "day" | "cycle"
+      usage_mode: "last_saved" | "5min" | "day" | "cycle"
       user_min_right:
         | "invite_read"
         | "invite_upload"
@@ -1961,10 +1793,6 @@
         | "upload"
         | "write"
         | "admin"
-=======
-      usage_mode: "5min" | "day" | "month" | "cycle" | "last_saved"
-      user_min_right: "read" | "upload" | "write" | "admin"
->>>>>>> f48413c8
       user_role: "read" | "upload" | "write" | "admin"
     }
     CompositeTypes: {
