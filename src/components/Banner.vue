--- conflicted
+++ resolved
@@ -16,43 +16,6 @@
 const { t } = useI18n()
 const isMobile = isPlatform('capacitor')
 
-<<<<<<< HEAD
-const setBannerState = () => {
-  if (main.canceled) {
-    bannerText.value = t('plan-inactive')
-    bannerColor.value = 'warning'
-  }
-  else if (!main.paying && main.trialDaysLeft > 1) {
-    bannerText.value = `${main.trialDaysLeft} ${t('trial-left')}`
-    if (main.trialDaysLeft <= 7)
-      bannerColor.value = 'warning'
-    else
-      bannerColor.value = 'success'
-  }
-  else if (!main.paying && main.trialDaysLeft === 1) {
-    bannerText.value = t('one-day-left')
-    bannerColor.value = 'warning'
-  }
-  else if (!main.paying && !main.canUseMore) {
-    bannerText.value = t('trial-plan-expired')
-    bannerColor.value = 'warning'
-  }
-  else if (main.paying && !main.canUseMore) {
-    bannerText.value = t('you-reached-the-limi')
-    bannerColor.value = 'warning'
-  }
-}
-watch(
-  () => main.trialDaysLeft,
-  (trialDaysLeft, prevTrialDaysLeft) => {
-    console.log('trialDaysLeft', trialDaysLeft)
-    if (route.path === '/dashboard/settings/plans' || !prevTrialDaysLeft || !trialDaysLeft)
-      return
-    setBannerState()
-  },
-)
-setBannerState()
-=======
 const bannerText = computed(() => {
   if (main.canceled)
     return t('plan-inactive')
@@ -89,7 +52,6 @@
 
   return 'success'
 })
->>>>>>> a0ad1ef2
 </script>
 
 <template>
