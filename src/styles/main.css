/* Ionic Variables and Theming. For more info, please see:
http://ionicframework.com/docs/theming/ */
@import './markdown.css';

/** Ionic CSS Variables **/
:root {
    /** primary **/
    --ion-color-primary: theme('colors.dusk.500');
    --ion-color-primary-rgb: 81, 82, 113;
    --ion-color-primary-contrast: theme('colors.white.DEFAULT');
    --ion-color-primary-contrast-rgb: 255, 255, 255;
    --ion-color-primary-shade: theme('colors.dusk.300');
    --ion-color-primary-tint: theme('colors.dusk.700');
  
    /** secondary **/
    --ion-color-secondary: theme('colors.azure.500');
    --ion-color-secondary-rgb: 42, 182, 205;
    --ion-color-secondary-contrast: theme('colors.white.DEFAULT');
    --ion-color-secondary-contrast-rgb: 255, 255, 255;
    --ion-color-secondary-shade: theme('colors.azure.300');
    --ion-color-secondary-tint: theme('colors.azure.700');
  
    /** tertiary **/
    --ion-color-tertiary: theme('colors.cornflower.500');
    --ion-color-tertiary-rgb: 104, 118, 225;
    --ion-color-tertiary-contrast: theme('colors.white.DEFAULT');
    --ion-color-tertiary-contrast-rgb: 255, 255, 255;
    --ion-color-tertiary-shade: theme('colors.cornflower.300');
    --ion-color-tertiary-tint: theme('colors.cornflower.700');
  
    /** success **/
    --ion-color-success: theme('colors.vista-blue.500');
    --ion-color-success-rgb: 136, 212, 166;
    --ion-color-success-contrast: theme('colors.white.DEFAULT');
    --ion-color-success-contrast-rgb: 255, 255, 255;
    --ion-color-success-shade: theme('colors.vista-blue.300');
    --ion-color-success-tint: theme('colors.vista-blue.700');
  
    /** warning **/
    --ion-color-warning: theme('colors.pumpkin-orange.500');
    --ion-color-warning-rgb: 250, 162, 158;
    --ion-color-warning-contrast: theme('colors.white.DEFAULT');
    --ion-color-warning-contrast-rgb: 255, 255, 255;
    --ion-color-warning-shade: theme('colors.pumpkin-orange.300');
    --ion-color-warning-tint: theme('colors.pumpkin-orange.700');
  
    /** danger **/
    --ion-color-danger: theme('colors.muted-blue.500');
    --ion-color-danger-rgb: 244, 110, 113;
    --ion-color-danger-contrast: theme('colors.white.DEFAULT');
    --ion-color-danger-contrast-rgb: 255, 255, 255;
    --ion-color-danger-shade: theme('colors.muted-blue.300');
    --ion-color-danger-tint: theme('colors.muted-blue.700');
  
    /** dark **/
    --ion-color-dark: #222428;
    --ion-color-dark-rgb: 34, 36, 40;
    --ion-color-dark-contrast: theme('colors.white.DEFAULT');
    --ion-color-dark-contrast-rgb: 255, 255, 255;
    --ion-color-dark-shade: #1e2023;
    --ion-color-dark-tint: #383a3e;
  
    /** medium **/
    --ion-color-medium: #92949c;
    --ion-color-medium-rgb: 146, 148, 156;
    --ion-color-medium-contrast: theme('colors.white.DEFAULT');
    --ion-color-medium-contrast-rgb: 255, 255, 255;
    --ion-color-medium-shade: #808289;
    --ion-color-medium-tint: #9d9fa6;
  
    /** light **/
    --ion-color-light: #f4f5f8;
    --ion-color-light-rgb: 244, 245, 248;
    --ion-color-light-contrast: theme('colors.black.DEFAULT');
    --ion-color-light-contrast-rgb: 0, 0, 0;
    --ion-color-light-shade: #d7d8da;
    --ion-color-light-tint: #f5f6f9;
}
<<<<<<< HEAD
=======
  
#app-loader {
  position: absolute;
  top: 0;
  left: 0;
  width: 100vw;
  height: 100vh;
  background-color: white;
  z-index: 100;
  background-image: url('/capgo.png');
  background-repeat: no-repeat;
  background-attachment: fixed;
  background-position: center;
  background-size: 150px 150px;
}

@media (prefers-color-scheme: dark) {
  /* #app-loader { */
    /* background-color: black; */
  /* } */
/*
 * Dark Colors
 * -------------------------------------------
 */

  :root {
    /** primary **/
    --ion-color-primary: theme('colors.dusk.500');
    --ion-color-primary-rgb: 81, 82, 113;
    --ion-color-primary-contrast: theme('colors.white.DEFAULT');
    --ion-color-primary-contrast-rgb: 255, 255, 255;
    --ion-color-primary-shade: theme('colors.dusk.300');
    --ion-color-primary-tint: theme('colors.dusk.700');
  
    /** secondary **/
    --ion-color-secondary: theme('colors.azure.500');
    --ion-color-secondary-rgb: 42, 182, 205;
    --ion-color-secondary-contrast: theme('colors.white.DEFAULT');
    --ion-color-secondary-contrast-rgb: 255, 255, 255;
    --ion-color-secondary-shade: theme('colors.azure.300');
    --ion-color-secondary-tint: theme('colors.azure.700');
  
    /** tertiary **/
    --ion-color-tertiary: theme('colors.cornflower.500');
    --ion-color-tertiary-rgb: 104, 118, 225;
    --ion-color-tertiary-contrast: theme('colors.white.DEFAULT');
    --ion-color-tertiary-contrast-rgb: 255, 255, 255;
    --ion-color-tertiary-shade: theme('colors.cornflower.300');
    --ion-color-tertiary-tint: theme('colors.cornflower.700');
  
    /** success **/
    --ion-color-success: theme('colors.vista-blue.500');
    --ion-color-success-rgb: 136, 212, 166;
    --ion-color-success-contrast: theme('colors.white.DEFAULT');
    --ion-color-success-contrast-rgb: 255, 255, 255;
    --ion-color-success-shade: theme('colors.vista-blue.300');
    --ion-color-success-tint: theme('colors.vista-blue.700');
  
    /** warning **/
    --ion-color-warning: theme('colors.pumpkin-orange.500');
    --ion-color-warning-rgb: 250, 162, 158;
    --ion-color-warning-contrast: theme('colors.white.DEFAULT');
    --ion-color-warning-contrast-rgb: 255, 255, 255;
    --ion-color-warning-shade: theme('colors.pumpkin-orange.300');
    --ion-color-warning-tint: theme('colors.pumpkin-orange.700');
  
    /** danger **/
    --ion-color-danger: theme('colors.muted-blue.500');
    --ion-color-danger-rgb: 244, 110, 113;
    --ion-color-danger-contrast: theme('colors.white.DEFAULT');
    --ion-color-danger-contrast-rgb: 255, 255, 255;
    --ion-color-danger-shade: theme('colors.muted-blue.300');
    --ion-color-danger-tint: theme('colors.muted-blue.700');

    --ion-color-dark: #f4f5f8;
    --ion-color-dark-rgb: 244, 245, 248;
    --ion-color-dark-contrast: theme('colors.black.DEFAULT');
    --ion-color-dark-contrast-rgb: 0, 0, 0;
    --ion-color-dark-shade: #d7d8da;
    --ion-color-dark-tint: #f5f6f9;

    --ion-color-medium: #989aa2;
    --ion-color-medium-rgb: 152, 154, 162;
    --ion-color-medium-contrast: theme('colors.black.DEFAULT');
    --ion-color-medium-contrast-rgb: 0, 0, 0;
    --ion-color-medium-shade: #86888f;
    --ion-color-medium-tint: #a2a4ab;

    --ion-color-light: #222428;
    --ion-color-light-rgb: 34, 36, 40;
    --ion-color-light-contrast: theme('colors.white.DEFAULT');
    --ion-color-light-contrast-rgb: 255, 255, 255;
    --ion-color-light-shade: #1e2023;
    --ion-color-light-tint: #383a3e;
  }

/*
 * iOS Dark Theme
 * -------------------------------------------
 */

.ios body {
  --ion-background-color: theme('colors.black.DEFAULT');
  --ion-background-color-rgb: 0, 0, 0;

  --ion-text-color: theme('colors.white.DEFAULT');
  --ion-text-color-rgb: 255, 255, 255;

  --ion-color-step-50: #0d0d0d;
  --ion-color-step-100: #1a1a1a;
  --ion-color-step-150: #262626;
  --ion-color-step-200: #333333;
  --ion-color-step-250: #404040;
  --ion-color-step-300: #4d4d4d;
  --ion-color-step-350: #595959;
  --ion-color-step-400: #666666;
  --ion-color-step-450: #737373;
  --ion-color-step-500: #808080;
  --ion-color-step-550: #8c8c8c;
  --ion-color-step-600: #999999;
  --ion-color-step-650: #a6a6a6;
  --ion-color-step-700: #b3b3b3;
  --ion-color-step-750: #bfbfbf;
  --ion-color-step-800: #cccccc;
  --ion-color-step-850: #d9d9d9;
  --ion-color-step-900: #e6e6e6;
  --ion-color-step-950: #f2f2f2;

  --IonItem-background: theme('colors.black.DEFAULT');

  --ion-card-background: #1c1c1d;
}

.ios body ion-modal {
  --ion-background-color: var(--ion-color-step-100);
  --IonToolbar-background: var(--ion-color-step-150);
  --IonToolbar-border-color: var(--ion-color-step-250);
  --IonItem-background: var(--ion-color-step-150);
}

/*
 * Material Design Dark Theme
 * -------------------------------------------
 */

.md body {
  --ion-background-color: theme('colors.black.DEFAULT');
  --ion-background-color-rgb: 18, 18, 18;

  --ion-text-color: theme('colors.white.DEFAULT');
  --ion-text-color-rgb: 255, 255, 255;

  --ion-border-color: #222222;

  --ion-color-step-50: #1e1e1e;
  --ion-color-step-100: #2a2a2a;
  --ion-color-step-150: #363636;
  --ion-color-step-200: #414141;
  --ion-color-step-250: #4d4d4d;
  --ion-color-step-300: #595959;
  --ion-color-step-350: #656565;
  --ion-color-step-400: #717171;
  --ion-color-step-450: #7d7d7d;
  --ion-color-step-500: #898989;
  --ion-color-step-550: #949494;
  --ion-color-step-600: #a0a0a0;
  --ion-color-step-650: #acacac;
  --ion-color-step-700: #b8b8b8;
  --ion-color-step-750: #c4c4c4;
  --ion-color-step-800: #d0d0d0;
  --ion-color-step-850: #dbdbdb;
  --ion-color-step-900: #e7e7e7;
  --ion-color-step-950: #f3f3f3;

  --IonItem-background: #1e1e1e;

  --IonToolbar-background: #1f1f1f;

  --ion-tab-bar-background: #1f1f1f;

  --ion-card-background: #1e1e1e;
  }
}
>>>>>>> 6648dfa1

@font-face {
  font-family: 'AirbnbCerealLight';
  font-style: normal;
  font-weight: normal;
  src: url('../../fonts/AirbnbCerealLight.woff');
}
@font-face {
  font-family: 'AirbnbCerealMedium';
  font-style: normal;
  font-weight: normal;
  src: url('../../fonts/AirbnbCerealMedium.woff');
}
@font-face {
  font-family: 'AirbnbCerealBold';
  font-style: normal;
  font-weight: normal;
  src: url('../../fonts/AirbnbCerealBold.woff');
}<|MERGE_RESOLUTION|>--- conflicted
+++ resolved
@@ -76,8 +76,6 @@
     --ion-color-light-shade: #d7d8da;
     --ion-color-light-tint: #f5f6f9;
 }
-<<<<<<< HEAD
-=======
   
 #app-loader {
   position: absolute;
@@ -261,7 +259,6 @@
   --ion-card-background: #1e1e1e;
   }
 }
->>>>>>> 6648dfa1
 
 @font-face {
   font-family: 'AirbnbCerealLight';
