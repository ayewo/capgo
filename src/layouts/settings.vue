--- conflicted
+++ resolved
@@ -127,11 +127,7 @@
       <main class="w-full h-full overflow-hidden">
         <TabSidebar v-model:active-tab="ActiveTab" :tabs="type === 'user' ? tabs : organizationTabs" class="w-full h-full mx-auto md:px-4 md:py-8 lg:px-8 max-w-9xl">
           <template #default>
-<<<<<<< HEAD
-            <RouterView class="h-full" />
-=======
             <RouterView class="h-full overflow-y-auto" />
->>>>>>> 0f8d5618
           </template>
         </TabSidebar>
       </main>
