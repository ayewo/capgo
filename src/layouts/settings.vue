--- conflicted
+++ resolved
@@ -1,9 +1,5 @@
 <script setup lang="ts">
-<<<<<<< HEAD
-import { ref, shallowRef, watch } from 'vue'
-=======
 import { ref, shallowRef, watchEffect } from 'vue'
->>>>>>> 8eaf9ea2
 import { useI18n } from 'vue-i18n'
 import { Capacitor } from '@capacitor/core'
 import { useRouter } from 'vue-router'
