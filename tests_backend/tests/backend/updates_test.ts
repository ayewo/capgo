--- conflicted
+++ resolved
@@ -1,21 +1,3 @@
-<<<<<<< HEAD
-import { P } from '../../../dist/assets/plus-a14d1be0.js'
-import type { SupabaseType } from '../../utils.ts'
-import { assert, assertEquals, defaultUserId, delay } from '../../utils.ts'
-
-const baseData = {
-  platform: 'android',
-  device_id: '00009a6b-eefe-490a-9c60-8e965132ae51',
-  app_id: 'com.demo.app',
-  custom_id: '',
-  version_build: '1.0',
-  version_code: '1',
-  version_os: '13',
-  version_name: '1.0.0',
-  plugin_version: '5.2.1',
-  is_emulator: false,
-  is_prod: true,
-=======
 import type { RunnableTest, SupabaseType } from '../../utils.ts'
 import { assert, assertEquals, updateAndroidBaseData as baseData, defaultUserId, delay, getUpdateBaseData as getBaseData, responseOk, sendUpdate } from '../../utils.ts'
 
@@ -36,7 +18,6 @@
       },
     ],
   }
->>>>>>> 5f39d0d3
 }
 
 const baseDataIos = {
