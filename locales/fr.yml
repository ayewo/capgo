--- conflicted
+++ resolved
@@ -1,699 +1,352 @@
-<<<<<<< HEAD
-6-characters-minimum: 6 caractères minimum, 1 majuscule, 1 minuscule, 1 caractère spécial
-Bandwidth: Bande passante
-Current: Actuel
-Filters: Filtres
-Override: Passer outre
-Storage: Stockage
-account: Compte
-account-error: Erreur lors de la mise à jour de votre compte
-account-password-error: Une erreur s'est produite, veuillez réessayer
-account-password-heading: Changer mon mot de passe
-account-settings: Paramètres du compte
-account-updated-succ: Compte mis à jour avec succès
-action: Action
-activation-desc: Remplissez les champs suivants pour finaliser votre inscription
-activation-doi: Consentement facultatif
-activation-doi-desc: J'accepte la newsletter par e-mail et les futures offres marketing
-activation-heading: Activation
-activation-headline: Mes paramètres
-activation-legal: Conditions d'utilisation
-activation-legal-desc: >-
-  J'accepte la politique de confidentialité et les conditions d'utilisation de
-  l'application Capgo
-activation-notification: Notifications
-activation-notification-desc: >-
-  J'accepte de recevoir une notification lorsqu'une nouvelle version de
-  l'application est disponible
-activation-validate: Valider
-add: Ajouter
-add-another-app: Ajoutez votre application
-add-shared-user: Ajouter un utilisateur partagé
-add-this-code-to-you: Ajoutez ce code à votre projet
-add-your-app-to-your: Ajoutez votre application à votre compte
-add-your-first-app-t: "Ajoutez votre première application à votre compte et poussez les mises à jour\_!"
-admin: Administrateur
-afternoon: après-midi
-alert-confirm-delete: Confirmation de la suppression
-alert-delete-message: Êtes-vous sûr de vouloir supprimer ce
-alert-not-reverse-message: Cette action n'est pas réversible
-allow-develoment-bui: Autoriser la compilation de développement
-allow-device-to-self: Autoriser les appareils à s'auto-associer
-allow-emulator: Autoriser les émulateurs
-already-account: Avez-vous déjà un compte?
-api-key: Clé API
-api-keys: Clés API
-api-keys-key-copied: Clés API copiées
-app: Application
-app-deleted: Application supprimée
-app-id-example: Exemple d'ID d'application
-app-not-found: Application introuvable
-are-u-sure: Êtes-vous sûr ?
-available-in-the-san: Disponible dans l'application bac à sable
-back-to-login-page: Retour à la page de connexion
-best-plan: Meilleur forfait
-bigger-app-size: Taille d'application plus grande
-billing: Facturation
-current-billing-cycle: Cycle de facturation en cours
-from: Du
-to: Au
-build-your-app-and-s: créer votre application et synchroniser
-build-your-code-and-: Télécharger sur Capgo votre code
-bulk-upload: Transfert groupé
-bundle: Empaqueter
-bundle-deleted: Groupe supprimé
-bundle-is-linked-channel: Le bundle est lié à un canal, dissociez-le d'abord
-bundle-is-linked-device: Le bundle est lié à l'appareil, dissociez-le d'abord
-bundle-number: Numéro de version
-bundles: Canaux
-button-about: À propos
-button-back: Retour
-button-browse: Parcourir
-button-camera: Caméra
-button-cancel: Annuler
-button-delete: Supprimer
-button-go: ALLER
-button-home: Accueil
-button-options: Choix
-button-remove: Retirer
-button-tabs: Onglets
-button-toggle_dark: Basculer en mode sombre
-button-toggle_langs: Changer de langue
-by-clicking-on-them: en cliquant dessus.
-cannot-delete-app: Impossible de supprimer l'application
-cannot-delete-app-icon: Impossible de supprimer l'icône de l'application
-cannot-delete-app-version: Impossible de supprimer la version de l'application
-cannot-delete-bundle: Impossible de supprimer le groupe
-cannot-delete-channel: Impossible de supprimer le canal
-cannot-get-the-test-: Impossible d'obtenir la version de test
-cannot-save-custom-i: Impossible d'enregistrer l'ID personnalisé
-cannot-set-this-vers: Impossible de définir cette version
-cannot-test-app-some: Impossible de tester l'application, une erreur s'est produite
-change: Changement
-changed-password-suc: Le mot de passe a été changé avec succès
-channel: Canaux
-channel-create: Créer un canal
-channel-deleted: Canal supprimé
-channel-forced-devices: Appareils forcés
-channel-invit: Tapez l'e-mail pour inviter
-channel-is-public: Chaîne par défaut
-channel-link: Remplacement de canal
-channel-link-fail: Impossible de remplacer le canal, quelque chose de mal s'est produit
-channel-linked: Remplacement de canal défini
-channel-linking: Lien vers le canal
-channel-make-now: Mettre par défaut
-channels: Canaux
-check-email: Veuillez vérifier votre e-mail et vérifier
-check-on-web: Vérifier sur le site Web
-checksum: checksum
-commands: commandes
-confirm-email: confirmez votre email
-confirm-password: Confirmez le mot de passe
-confirm-public-desc: >-
-  Si vous définissez ce canal par défaut, il enverra des mises à jour à tous vos
-  utilisateurs.
-
-
-  Les autres canaux par défaut ne seront plus par défaut.
-copied-to-clipboard: Copié dans le presse-papier
-copy-command: Copier la commande
-copy-your: Copiez votre
-country: Pays
-create-a-free-accoun: Créer un compte gratuit
-created-at: Créé à
-custom-domain: Domaine personnalisé
-custom-id: Identifiant personnalisé
-custom-id-saved: Identifiant personnalisé enregistré
-dashboard: Tableau de bord
-days: jours
-defined-as: Défini comme
-defined-as-private: défini comme normal
-defined-as-public: défini par défaut
-delete-account: Supprimer le compte
-deleted: supprimé
-details-and-logs: Détails et journaux
-device: Appareil
-device-id: Identifiant de l'appareil
-devices: Appareils
-devices-using-this-b: Appareils utilisant cette version
-disable-auto-downgra: Désactiver la rétrogradation automatique en natif
-disable-auto-upgrade: Désactiver la mise à niveau automatique au-dessus d'une version majeure
-discord: Discord
-discover-module-in-a: Découvrir le module dans Awesome-capacitor
-discover-your-dashbo: Découvrez votre tableau de bord !
-documentation: Documentation
-dont-have-an-account: "Vous n'avez pas de compte\_?"
-download: Télécharger
-email: E-mail
-email-address: Adresse e-mail
-encrypted: mise a jour chiffrés
-enter-your-email-add: >-
-  Entrez votre adresse e-mail et nous vous enverrons un lien pour réinitialiser
-  votre mot de passe.
-enter-your-new-passw: Entrez votre nouveau mot de passe et confirmez
-external-storage: Stockage externe
-fail: Échec de l'installation
-failed: Échoué
-filters: Filtres
-first-name: Prénom
-force-version: Version forcée
-forgot: Oublié
-forgot-check-email: >-
-  Vérifiez votre email pour obtenir le lien pour réinitialiser votre mot de
-  passe
-forgot-success: Mot de passe mis à jour avec succès
-from-device: depuis l'appareil
-good: Bien
-id: Identifiant
-in-your-main-file: Dans votre fichier principal
-in-your-project-fold: Dans votre dossier de projet
-info: Information
-informations: Informations
-init-capgo-in-your-a: Init Capgo dans votre application
-install: installée
-install-the-capacito: Installer le plugin Capacitor
-into-your-app-folder: Dans votre dossier d'application.
-invalid-auth: Vos identifiants ne correspondent pas, réessayez.
-is-emulator: Est-ce un émulateur
-is-production-app: Est-ce l'application de Production
-key-copied: Clé copiée dans votre presse-papiers
-language: Langue
-last-name: Nom de famille
-last-update: Dernière mise à jour
-last-upload: Dernier téléchargement
-last-version: Dernière version
-launch-bundle: Lancer le bundle
-limit-reached: Limite atteinte
-live-reload: Rechargement en direct
-loading-more-data: Charger plus...
-log-in: Connexion
-log-to-the-capgo-cli: Connectez-vous à la CLI Capgo
-login-to-your-accoun: Connectez-vous à votre compte
-logout: Se déconnecter
-logs: Journaux
-lowerCaseError: Doit contenir des lettres minuscules
-make-default-android: Définir par défaut pour Android
-make-default-ios: Définir par défaut pour iOS
-make-normal: Rendre normal
-making-this-channel-: >-
-  Pour rendre ce canal "normal", vous devrez configurer un autre canal par
-  défaut ou laisser l'appareil s'auto-attribuer.
-mau: Utilisateurs actifs mensuels
-module-heading: Modules
-monthly: Mensuel
-monthly-active-users: Utilisateurs actifs mensuels
-monthly-plan: Plan mensuel
-montly-active: Actif mensuel
-more-version-storage: Plus de version stockée
-morning: matin
-my-account: Mon compte
-my-notifications: mes notifications
-name: Nom
-need-more-contact-us: |-
-  Besoin de plus ? 
-  Contactez-nous pour un plan sur mesure
-no-channel-linked: Pas de canal, cliquez pour ajouter
-no-devices: Aucun appareil
-no-logs: Aucun journal
-no-version-linked: Pas de version, cliquez pour ajouter
-not-found: Pas trouvé
-notifications: Avis
-old-onboarding-mode: ancienne intégration
-one-day-left: Reste un jour
-open: Ouvrir
-open-channel: Canal ouvert
-open-settings: Cliquez pour ouvrir les paramètres
-open-sidebar: Ouvrir la barre latérale
-open-this-link-to-le: Ouvrez ce lien pour savoir comment tester votre mise à jour
-os-version: Version du système d'exploitation
-pages: pages
-password: Mot de passe
-password-confirmatio: Confirmation mot de passe
-password-heading: Créer un mot de passe
-password-hint: >-
-  Entrez une combinaison d'au moins 6 chiffres, lettres et signes de
-  ponctuation.
-password-new: nouveau mot de passe
-percent-fail: Pourcentage d'échec
-personal-information: Informations personnelles
-plan-abtest: Test A/B
-plan-bandwidth: Bande passante Go
-plan-buy: Acheter
-plan-desc: Commencez à créer gratuitement, puis ajoutez un plan pour le mettre en ligne.
-plan-free: Idéal pour MVP et les tests
-plan-inactive: Forfait inactif
-plan-is-the-best-pla: plan est le meilleur plan pour vos besoins.
-plan-maker: Idéal pour les propriétaires de petites entreprises
-plan-member: membre du plan.
-plan-payasyougo: Idéal pour les entreprises évolutives
-plan-pricing-plans: Forfaits tarifaires
-plan-progressive-deploy: Déploiement progressif
-plan-solo: Idéal pour les indépendants
-plan-storage: Go de stockage
-plan-team: Idéal pour les propriétaires de grandes entreprises
-plan-updates: Mises à jour
-plan-upgrade: S'abonner
-plan-whats-included: Ce qui est inclus
-plans: Plans
-platform: Plateforme
-please-choose-your-p: Veuillez choisir vos préférences
-please-upgrade: Veuillez mettre à jour votre plan pour ajouter plus d'utilisateurs
-plugin-version: Version du plug-in
-prediction: Prédiction
-pro-tip-you-can-copy: "Conseil de pro\_: vous pouvez copier le"
-projection: Projections
-recommended: Recommandé
-recommended-for-you: Recommandé pour vous
-refresh-this-page: Actualiser cette page
-register-desc: Remplissez les champs suivants pour finaliser votre inscription
-register-heading: Inscription
-register-next: Enregistrer
-reload: Recharger
-reset-password: réinitialiser le mot de passe
-reset-your-password: réinitialisez votre mot de passe
-save: Économisez
-search: Recherche
-search-bundle: Recherche par version
-search-bundle-id: Rechercher par ID de groupe
-search-by-action: Rechercher par action
-search-by-device-id: Rechercher par ID d'appareil ou ID personnalisé
-search-by-device-id-: Rechercher par ID d'appareil ou action
-search-by-device-id-0: Rechercher par ID d'appareil
-search-by-name: Rechercher par nom
-search-device: Rechercher un appareil
-search-user: Rechercher un utilisateur
-see-usage: Voir l'utilisation
-session_key: Session ID
-set-bundle: Définir le groupe sur le canal
-settings: Paramètres
-shared-apps: Applications partagées
-shared-users: Partagé avec
-sign-out: Se déconnecter
-size: Taille
-size-not-found: Introuvable
-something-went-wrong-try-again-later: "Quelque chose s'est mal passé\_! \nRéessayez plus tard."
-special-api-access: Accès API privilégié
-specialError: Doit contenir des caractères spéciaux
-start-using-capgo: "Commencez à utiliser\_:"
-stored-externally: stocké en externe
-submit: Soumettre
-support: Support
-switch-to-all-device: Passer à tous les appareils
-switch-to-only-devic: Basculer vers le seul appareil lié
-terms-of-use: Conditions d'utilisation
-test-your-update-in-: Testez votre mise à jour dans votre application
-tests: essais
-thank-you-for-choosi: Merci d'avoir choisi Capgo !
-the: Le
-this-page-will-self-: Cette page s'actualisera automatiquement
-title: titre
-to-live-reload: pour recharger en direct.
-to-open-encrypted-bu: "Pour ouvrir le bundle chiffré, utilisez la commande\_:"
-top-apps: Mes applications
-trial-left: Jours restants
-trial-plan-expired: Essai expiré
-trial-plan-expires-in: La période d'essai se termine dans
-uninstall: Désinstaller
-unlimited-updates: Mises à jour illimitées
-unlink-bundle: Dissocier le groupe
-unlink-channel: Dissocier le canal
-unlink-version: Dissocier la version
-update: Mise à jour
-updated-at: Mis à jour à
-upgrade: Améliorer
-upgrade-now: Mettre à jour maintenant
-upperCaseError: Doit contenir des lettres majuscules
-url: URL
-usage: Usage
-usage-success: Votre plan a été configuré, cette page sera mise à jour dans quelques minutes
-usage-title: Total
-use-the-command: "Utilisez la commande\_:"
-user: Utilisateur
-validate: Valider
-version: Version
-version-build: Version de construction
-version-builtin: Version intégrée
-version-linked: Lien vers la version
-version-linking: Lien vers le forfait
-versions: Versions
-welcome-to: Bienvenue à
-welcome-to-your-capg: Bienvenue sur votre tableau de bord Capgo
-yearly: Annuel
-you-can-change-your-: Vous pouvez modifier vos informations personnelles ici.
-you-reached-the-limi: Limite atteinte
-your-api-key: "Votre clé API\_:"
-your-are-a: Vous êtes un
-your-current-plan-is: Votre plan actuel est
-your-current-suggested-plan-is: Votre plan suggéré est
-=======
-6-characters-minimum: 6 caractères minimum, 1 majuscule, 1 minuscule, 1 caractère spécial
-Bandwidth: Bande passante
-Current: Actuel
-Filters: Filtres
-Override: Passer outre
-Storage: Stockage
-account: Compte
-account-error: Erreur lors de la mise à jour de votre compte
-account-password-error: Une erreur s'est produite, veuillez réessayer
-account-password-heading: Changer mon mot de passe
-account-settings: Paramètres du compte
-account-updated-succ: Compte mis à jour avec succès
-action: Action
-activation-desc: Remplissez les champs suivants pour finaliser votre inscription
-activation-doi: Consentement facultatif
-activation-doi-desc: J'accepte la newsletter par e-mail et les futures offres marketing
-activation-heading: Activation
-activation-headline: Mes paramètres
-activation-legal: Conditions d'utilisation
-activation-legal-desc: >-
-  J'accepte la politique de confidentialité et les conditions d'utilisation de
-  l'application Capgo
-activation-notification: Notifications
-activation-notification-desc: >-
-  J'accepte de recevoir une notification lorsqu'une nouvelle version de
-  l'application est disponible
-activation-validate: Valider
-add: Ajouter
-add-another-app: Ajoutez votre application
-add-shared-user: Ajouter un utilisateur partagé
-add-this-code-to-you: Ajoutez ce code à votre projet
-add-your-app-to-your: Ajoutez votre application à votre compte
-add-your-first-app-t: "Ajoutez votre première application à votre compte et poussez les mises à jour\_!"
-admin: Administrateur
-afternoon: après-midi
-alert-confirm-delete: Confirmation de la suppression
-alert-delete-message: Êtes-vous sûr de vouloir supprimer ce
-alert-not-reverse-message: Cette action n'est pas réversible
-allow-develoment-bui: Autoriser la compilation de développement
-allow-device-to-self: Autoriser les appareils à s'auto-associer
-allow-emulator: Autoriser les émulateurs
-already-account: Avez-vous déjà un compte?
-api-key: Clé API
-api-keys: Clés API
-api-keys-key-copied: Clés API copiées
-app: Application
-app-deleted: Application supprimée
-app-id-example: Exemple d'ID d'application
-app-not-found: Application introuvable
-are-u-sure: Êtes-vous sûr ?
-available-in-the-san: Disponible dans l'application bac à sable
-back-to-login-page: Retour à la page de connexion
-best-plan: Meilleur forfait
-bigger-app-size: Taille d'application plus grande
-billing: Facturation
-current-billing-cycle: Cycle de facturation en cours
-from: Du
-to: Au
-build-your-app-and-s: créer votre application et synchroniser
-build-your-code-and-: Télécharger sur Capgo votre code
-bulk-upload: Transfert groupé
-bundle: Empaqueter
-bundle-deleted: Groupe supprimé
-bundle-is-linked-channel: Le bundle est lié à un canal, dissociez-le d'abord
-bundle-is-linked-device: Le bundle est lié à l'appareil, dissociez-le d'abord
-bundle-number: Numéro de version
-bundles: Canaux
-button-about: À propos
-button-back: Retour
-button-browse: Parcourir
-button-camera: Caméra
-button-cancel: Annuler
-button-delete: Supprimer
-button-go: ALLER
-button-home: Accueil
-button-options: Choix
-button-remove: Retirer
-button-tabs: Onglets
-button-toggle_dark: Basculer en mode sombre
-button-toggle_langs: Changer de langue
-by-clicking-on-them: en cliquant dessus.
-cannot-delete-app: Impossible de supprimer l'application
-cannot-delete-app-icon: Impossible de supprimer l'icône de l'application
-cannot-delete-app-version: Impossible de supprimer la version de l'application
-cannot-delete-bundle: Impossible de supprimer le groupe
-cannot-delete-channel: Impossible de supprimer le canal
-cannot-get-the-test-: Impossible d'obtenir la version de test
-cannot-save-custom-i: Impossible d'enregistrer l'ID personnalisé
-cannot-set-this-vers: Impossible de définir cette version
-cannot-test-app-some: Impossible de tester l'application, une erreur s'est produite
-change: Changement
-changed-password-suc: Le mot de passe a été changé avec succès
-channel: Canaux
-channel-create: Créer un canal
-channel-deleted: Canal supprimé
-channel-forced-devices: Appareils forcés
-channel-invit: Tapez l'e-mail pour inviter
-channel-is-public: Chaîne par défaut
-channel-link: Remplacement de canal
-channel-link-fail: Impossible de remplacer le canal, quelque chose de mal s'est produit
-channel-linked: Remplacement de canal défini
-channel-linking: Lien vers le canal
-channel-make-now: Mettre par défaut
-channels: Canaux
-check-email: Veuillez vérifier votre e-mail et vérifier
-check-on-web: Vérifier sur le site Web
-checksum: checksum
-commands: commandes
-confirm-email: confirmez votre email
-confirm-password: Confirmez le mot de passe
-confirm-public-desc: >-
-  Si vous définissez ce canal par défaut, il enverra des mises à jour à tous vos
-  utilisateurs.
-
-
-  Les autres canaux par défaut ne seront plus par défaut.
-copied-to-clipboard: Copié dans le presse-papier
-copy-command: Copier la commande
-copy-your: Copiez votre
-country: Pays
-create-a-free-accoun: Créer un compte gratuit
-created-at: Créé à
-custom-domain: Domaine personnalisé
-custom-id: Identifiant personnalisé
-custom-id-saved: Identifiant personnalisé enregistré
-dashboard: Tableau de bord
-days: jours
-defined-as: Défini comme
-defined-as-private: défini comme normal
-defined-as-public: défini par défaut
-delete-account: Supprimer le compte
-deleted: supprimé
-details-and-logs: Détails et journaux
-device: Appareil
-device-id: Identifiant de l'appareil
-devices: Appareils
-devices-using-this-b: Appareils utilisant cette version
-disable-auto-downgra: Désactiver la rétrogradation automatique en natif
-disable-auto-upgrade: Désactiver la mise à niveau automatique au-dessus d'une version majeure
-discord: Discord
-discover-module-in-a: Découvrir le module dans Awesome-capacitor
-discover-your-dashbo: Découvrez votre tableau de bord !
-documentation: Documentation
-dont-have-an-account: "Vous n'avez pas de compte\_?"
-download: Télécharger
-email: E-mail
-email-address: Adresse e-mail
-encrypted: mise a jour chiffrés
-enter-your-email-add: >-
-  Entrez votre adresse e-mail et nous vous enverrons un lien pour réinitialiser
-  votre mot de passe.
-enter-your-new-passw: Entrez votre nouveau mot de passe et confirmez
-external-storage: Stockage externe
-fail: Échec de l'installation
-failed: Échoué
-filters: Filtres
-first-name: Prénom
-force-version: Version forcée
-forgot: Oublié
-forgot-check-email: >-
-  Vérifiez votre email pour obtenir le lien pour réinitialiser votre mot de
-  passe
-forgot-success: Mot de passe mis à jour avec succès
-from-device: depuis l'appareil
-good: Bien
-id: Identifiant
-in-your-main-file: Dans votre fichier principal
-in-your-project-fold: Dans votre dossier de projet
-info: Information
-informations: Informations
-init-capgo-in-your-a: Init Capgo dans votre application
-install: installée
-install-the-capacito: Installer le plugin Capacitor
-into-your-app-folder: Dans votre dossier d'application.
-invalid-auth: Vos identifiants ne correspondent pas, réessayez.
-is-emulator: Est-ce un émulateur
-is-production-app: Est-ce l'application de Production
-key-copied: Clé copiée dans votre presse-papiers
-language: Langue
-last-name: Nom de famille
-last-update: Dernière mise à jour
-last-upload: Dernier téléchargement
-last-version: Dernière version
-launch-bundle: Lancer le bundle
-limit-reached: Limite atteinte
-live-reload: Rechargement en direct
-loading-more-data: Charger plus...
-log-in: Connexion
-log-to-the-capgo-cli: Connectez-vous à la CLI Capgo
-login-to-your-accoun: Connectez-vous à votre compte
-logout: Se déconnecter
-logs: Journaux
-lowerCaseError: Doit contenir des lettres minuscules
-make-normal: Rendre normal
-making-this-channel-: >-
-  Pour rendre ce canal "normal", vous devrez configurer un autre canal par
-  défaut ou laisser l'appareil s'auto-attribuer.
-mau: Utilisateurs actifs mensuels
-module-heading: Modules
-monthly: Mensuel
-monthly-active-users: Utilisateurs actifs mensuels
-monthly-plan: Plan mensuel
-montly-active: Actif mensuel
-more-version-storage: Plus de version stockée
-morning: matin
-my-account: Mon compte
-my-notifications: mes notifications
-name: Nom
-need-more-contact-us: |-
-  Besoin de plus ? 
-  Contactez-nous pour un plan sur mesure
-no-channel-linked: Pas de canal, cliquez pour ajouter
-no-devices: Aucun appareil
-no-logs: Aucun journal
-no-version-linked: Pas de version, cliquez pour ajouter
-not-found: Pas trouvé
-notifications: Avis
-old-onboarding-mode: ancienne intégration
-one-day-left: Reste un jour
-open: Ouvrir
-open-channel: Canal ouvert
-open-settings: Cliquez pour ouvrir les paramètres
-open-sidebar: Ouvrir la barre latérale
-open-this-link-to-le: Ouvrez ce lien pour savoir comment tester votre mise à jour
-os-version: Version du système d'exploitation
-pages: pages
-password: Mot de passe
-password-confirmatio: Confirmation mot de passe
-password-heading: Créer un mot de passe
-password-hint: >-
-  Entrez une combinaison d'au moins 6 chiffres, lettres et signes de
-  ponctuation.
-password-new: nouveau mot de passe
-percent-fail: Pourcentage d'échec
-personal-information: Informations personnelles
-plan-abtest: Test A/B
-plan-bandwidth: Bande passante Go
-plan-buy: Acheter
-plan-desc: Commencez à créer gratuitement, puis ajoutez un plan pour le mettre en ligne.
-plan-free: Idéal pour MVP et les tests
-plan-inactive: Forfait inactif
-plan-is-the-best-pla: plan est le meilleur plan pour vos besoins.
-plan-maker: Idéal pour les propriétaires de petites entreprises
-plan-member: membre du plan.
-plan-payasyougo: Idéal pour les entreprises évolutives
-plan-pricing-plans: Forfaits tarifaires
-plan-progressive-deploy: Déploiement progressif
-plan-solo: Idéal pour les indépendants
-plan-storage: Go de stockage
-plan-team: Idéal pour les propriétaires de grandes entreprises
-plan-updates: Mises à jour
-plan-upgrade: S'abonner
-plan-whats-included: Ce qui est inclus
-plans: Plans
-platform: Plateforme
-please-choose-your-p: Veuillez choisir vos préférences
-please-upgrade: Veuillez mettre à jour votre plan pour ajouter plus d'utilisateurs
-plugin-version: Version du plug-in
-prediction: Prédiction
-pro-tip-you-can-copy: "Conseil de pro\_: vous pouvez copier le"
-projection: Projections
-recommended: Recommandé
-recommended-for-you: Recommandé pour vous
-refresh-this-page: Actualiser cette page
-register-desc: Remplissez les champs suivants pour finaliser votre inscription
-register-heading: Inscription
-register-next: Enregistrer
-reload: Recharger
-reset-password: réinitialiser le mot de passe
-reset-your-password: réinitialisez votre mot de passe
-save: Économisez
-search: Recherche
-search-bundle: Recherche par version
-search-bundle-id: Rechercher par ID de groupe
-search-by-action: Rechercher par action
-search-by-device-id: Rechercher par ID d'appareil ou ID personnalisé
-search-by-device-id-: Rechercher par ID d'appareil ou action
-search-by-device-id-0: Rechercher par ID d'appareil
-search-by-name: Rechercher par nom
-search-device: Rechercher un appareil
-search-user: Rechercher un utilisateur
-see-usage: Voir l'utilisation
-session_key: Session ID
-set-bundle: Définir le groupe sur le canal
-settings: Paramètres
-shared-apps: Applications partagées
-shared-users: Partagé avec
-sign-out: Se déconnecter
-size: Taille
-size-not-found: Introuvable
-something-went-wrong-try-again-later: "Quelque chose s'est mal passé\_! \nRéessayez plus tard."
-special-api-access: Accès API privilégié
-specialError: Doit contenir des caractères spéciaux
-start-using-capgo: "Commencez à utiliser\_:"
-stored-externally: stocké en externe
-submit: Soumettre
-support: Support
-switch-to-all-device: Passer à tous les appareils
-switch-to-only-devic: Basculer vers le seul appareil lié
-terms-of-use: Conditions d'utilisation
-test-your-update-in-: Testez votre mise à jour dans votre application
-tests: essais
-thank-you-for-choosi: Merci d'avoir choisi Capgo !
-the: Le
-this-page-will-self-: Cette page s'actualisera automatiquement
-title: titre
-to-live-reload: pour recharger en direct.
-to-open-encrypted-bu: "Pour ouvrir le bundle chiffré, utilisez la commande\_:"
-top-apps: Mes applications
-trial-left: Jours restants
-trial-plan-expired: Essai expiré
-trial-plan-expires-in: La période d'essai se termine dans
-uninstall: Désinstaller
-unlimited-updates: Mises à jour illimitées
-unlink-bundle: Dissocier le groupe
-unlink-channel: Dissocier le canal
-unlink-version: Dissocier la version
-update: Mise à jour
-updated-at: Mis à jour à
-upgrade: Améliorer
-upgrade-now: Mettre à jour maintenant
-upperCaseError: Doit contenir des lettres majuscules
-url: URL
-usage: Usage
-usage-success: Votre plan a été configuré, cette page sera mise à jour dans quelques minutes
-usage-title: Total
-use-the-command: "Utilisez la commande\_:"
-user: Utilisateur
-validate: Valider
-version: Version
-version-build: Version de construction
-version-builtin: Version intégrée
-version-linked: Lien vers la version
-version-linking: Lien vers le forfait
-versions: Versions
-welcome-to: Bienvenue à
-welcome-to-your-capg: Bienvenue sur votre tableau de bord Capgo
-yearly: Annuel
-you-can-change-your-: Vous pouvez modifier vos informations personnelles ici.
-you-reached-the-limi: Limite atteinte
-your-api-key: "Votre clé API\_:"
-your-are-a: Vous êtes un
-your-current-plan-is: Votre plan actuel est
-your-current-suggested-plan-is: Votre plan suggéré est
-resend-email: Renvoyer l'email de confirmation
-confirm-email-sent: >-
-  Un email de confirmation a été envoyé, cliquez sur le lien pour confirmer
-  votre email.
-did-not-recive-confirm-email: Vous n'avez pas reçu d'email de confirmation?
-resend: Renvoyer
->>>>>>> 3c8f8a76
+6-characters-minimum: 6 caractères minimum, 1 majuscule, 1 minuscule, 1 caractère spécial
+Bandwidth: Bande passante
+Current: Actuel
+Filters: Filtres
+Override: Passer outre
+Storage: Stockage
+account: Compte
+account-error: Erreur lors de la mise à jour de votre compte
+account-password-error: Une erreur s'est produite, veuillez réessayer
+account-password-heading: Changer mon mot de passe
+account-settings: Paramètres du compte
+account-updated-succ: Compte mis à jour avec succès
+action: Action
+activation-desc: Remplissez les champs suivants pour finaliser votre inscription
+activation-doi: Consentement facultatif
+activation-doi-desc: J'accepte la newsletter par e-mail et les futures offres marketing
+activation-heading: Activation
+activation-headline: Mes paramètres
+activation-legal: Conditions d'utilisation
+activation-legal-desc: >-
+  J'accepte la politique de confidentialité et les conditions d'utilisation de
+  l'application Capgo
+activation-notification: Notifications
+activation-notification-desc: >-
+  J'accepte de recevoir une notification lorsqu'une nouvelle version de
+  l'application est disponible
+activation-validate: Valider
+add: Ajouter
+add-another-app: Ajoutez votre application
+add-shared-user: Ajouter un utilisateur partagé
+add-this-code-to-you: Ajoutez ce code à votre projet
+add-your-app-to-your: Ajoutez votre application à votre compte
+add-your-first-app-t: "Ajoutez votre première application à votre compte et poussez les mises à jour\_!"
+admin: Administrateur
+afternoon: après-midi
+alert-confirm-delete: Confirmation de la suppression
+alert-delete-message: Êtes-vous sûr de vouloir supprimer ce
+alert-not-reverse-message: Cette action n'est pas réversible
+allow-develoment-bui: Autoriser la compilation de développement
+allow-device-to-self: Autoriser les appareils à s'auto-associer
+allow-emulator: Autoriser les émulateurs
+already-account: Avez-vous déjà un compte?
+api-key: Clé API
+api-keys: Clés API
+api-keys-key-copied: Clés API copiées
+app: Application
+app-deleted: Application supprimée
+app-id-example: Exemple d'ID d'application
+app-not-found: Application introuvable
+are-u-sure: Êtes-vous sûr ?
+available-in-the-san: Disponible dans l'application bac à sable
+back-to-login-page: Retour à la page de connexion
+best-plan: Meilleur forfait
+bigger-app-size: Taille d'application plus grande
+billing: Facturation
+current-billing-cycle: Cycle de facturation en cours
+from: Du
+to: Au
+build-your-app-and-s: créer votre application et synchroniser
+build-your-code-and-: Télécharger sur Capgo votre code
+bulk-upload: Transfert groupé
+bundle: Empaqueter
+bundle-deleted: Groupe supprimé
+bundle-is-linked-channel: Le bundle est lié à un canal, dissociez-le d'abord
+bundle-is-linked-device: Le bundle est lié à l'appareil, dissociez-le d'abord
+bundle-number: Numéro de version
+bundles: Canaux
+button-about: À propos
+button-back: Retour
+button-browse: Parcourir
+button-camera: Caméra
+button-cancel: Annuler
+button-delete: Supprimer
+button-go: ALLER
+button-home: Accueil
+button-options: Choix
+button-remove: Retirer
+button-tabs: Onglets
+button-toggle_dark: Basculer en mode sombre
+button-toggle_langs: Changer de langue
+by-clicking-on-them: en cliquant dessus.
+cannot-delete-app: Impossible de supprimer l'application
+cannot-delete-app-icon: Impossible de supprimer l'icône de l'application
+cannot-delete-app-version: Impossible de supprimer la version de l'application
+cannot-delete-bundle: Impossible de supprimer le groupe
+cannot-delete-channel: Impossible de supprimer le canal
+cannot-get-the-test-: Impossible d'obtenir la version de test
+cannot-save-custom-i: Impossible d'enregistrer l'ID personnalisé
+cannot-set-this-vers: Impossible de définir cette version
+cannot-test-app-some: Impossible de tester l'application, une erreur s'est produite
+change: Changement
+changed-password-suc: Le mot de passe a été changé avec succès
+channel: Canaux
+channel-create: Créer un canal
+channel-deleted: Canal supprimé
+channel-forced-devices: Appareils forcés
+channel-invit: Tapez l'e-mail pour inviter
+channel-is-public: Chaîne par défaut
+channel-link: Remplacement de canal
+channel-link-fail: Impossible de remplacer le canal, quelque chose de mal s'est produit
+channel-linked: Remplacement de canal défini
+channel-linking: Lien vers le canal
+channel-make-now: Mettre par défaut
+channels: Canaux
+check-email: Veuillez vérifier votre e-mail et vérifier
+check-on-web: Vérifier sur le site Web
+checksum: checksum
+commands: commandes
+confirm-email: confirmez votre email
+confirm-password: Confirmez le mot de passe
+confirm-public-desc: >-
+  Si vous définissez ce canal par défaut, il enverra des mises à jour à tous vos
+  utilisateurs.
+
+
+  Les autres canaux par défaut ne seront plus par défaut.
+copied-to-clipboard: Copié dans le presse-papier
+copy-command: Copier la commande
+copy-your: Copiez votre
+country: Pays
+create-a-free-accoun: Créer un compte gratuit
+created-at: Créé à
+custom-domain: Domaine personnalisé
+custom-id: Identifiant personnalisé
+custom-id-saved: Identifiant personnalisé enregistré
+dashboard: Tableau de bord
+days: jours
+defined-as: Défini comme
+defined-as-private: défini comme normal
+defined-as-public: défini par défaut
+delete-account: Supprimer le compte
+deleted: supprimé
+details-and-logs: Détails et journaux
+device: Appareil
+device-id: Identifiant de l'appareil
+devices: Appareils
+devices-using-this-b: Appareils utilisant cette version
+disable-auto-downgra: Désactiver la rétrogradation automatique en natif
+disable-auto-upgrade: Désactiver la mise à niveau automatique au-dessus d'une version majeure
+discord: Discord
+discover-module-in-a: Découvrir le module dans Awesome-capacitor
+discover-your-dashbo: Découvrez votre tableau de bord !
+documentation: Documentation
+dont-have-an-account: "Vous n'avez pas de compte\_?"
+download: Télécharger
+email: E-mail
+email-address: Adresse e-mail
+encrypted: mise a jour chiffrés
+enter-your-email-add: >-
+  Entrez votre adresse e-mail et nous vous enverrons un lien pour réinitialiser
+  votre mot de passe.
+enter-your-new-passw: Entrez votre nouveau mot de passe et confirmez
+external-storage: Stockage externe
+fail: Échec de l'installation
+failed: Échoué
+filters: Filtres
+first-name: Prénom
+force-version: Version forcée
+forgot: Oublié
+forgot-check-email: >-
+  Vérifiez votre email pour obtenir le lien pour réinitialiser votre mot de
+  passe
+forgot-success: Mot de passe mis à jour avec succès
+from-device: depuis l'appareil
+good: Bien
+id: Identifiant
+in-your-main-file: Dans votre fichier principal
+in-your-project-fold: Dans votre dossier de projet
+info: Information
+informations: Informations
+init-capgo-in-your-a: Init Capgo dans votre application
+install: installée
+install-the-capacito: Installer le plugin Capacitor
+into-your-app-folder: Dans votre dossier d'application.
+invalid-auth: Vos identifiants ne correspondent pas, réessayez.
+is-emulator: Est-ce un émulateur
+is-production-app: Est-ce l'application de Production
+key-copied: Clé copiée dans votre presse-papiers
+language: Langue
+last-name: Nom de famille
+last-update: Dernière mise à jour
+last-upload: Dernier téléchargement
+last-version: Dernière version
+launch-bundle: Lancer le bundle
+limit-reached: Limite atteinte
+live-reload: Rechargement en direct
+loading-more-data: Charger plus...
+log-in: Connexion
+log-to-the-capgo-cli: Connectez-vous à la CLI Capgo
+login-to-your-accoun: Connectez-vous à votre compte
+logout: Se déconnecter
+logs: Journaux
+lowerCaseError: Doit contenir des lettres minuscules
+make-default-android: Définir par défaut pour Android
+make-default-ios: Définir par défaut pour iOS
+make-normal: Rendre normal
+making-this-channel-: >-
+  Pour rendre ce canal "normal", vous devrez configurer un autre canal par
+  défaut ou laisser l'appareil s'auto-attribuer.
+mau: Utilisateurs actifs mensuels
+module-heading: Modules
+monthly: Mensuel
+monthly-active-users: Utilisateurs actifs mensuels
+monthly-plan: Plan mensuel
+montly-active: Actif mensuel
+more-version-storage: Plus de version stockée
+morning: matin
+my-account: Mon compte
+my-notifications: mes notifications
+name: Nom
+need-more-contact-us: |-
+  Besoin de plus ? 
+  Contactez-nous pour un plan sur mesure
+no-channel-linked: Pas de canal, cliquez pour ajouter
+no-devices: Aucun appareil
+no-logs: Aucun journal
+no-version-linked: Pas de version, cliquez pour ajouter
+not-found: Pas trouvé
+notifications: Avis
+old-onboarding-mode: ancienne intégration
+one-day-left: Reste un jour
+open: Ouvrir
+open-channel: Canal ouvert
+open-settings: Cliquez pour ouvrir les paramètres
+open-sidebar: Ouvrir la barre latérale
+open-this-link-to-le: Ouvrez ce lien pour savoir comment tester votre mise à jour
+os-version: Version du système d'exploitation
+pages: pages
+password: Mot de passe
+password-confirmatio: Confirmation mot de passe
+password-heading: Créer un mot de passe
+password-hint: >-
+  Entrez une combinaison d'au moins 6 chiffres, lettres et signes de
+  ponctuation.
+password-new: nouveau mot de passe
+percent-fail: Pourcentage d'échec
+personal-information: Informations personnelles
+plan-abtest: Test A/B
+plan-bandwidth: Bande passante Go
+plan-buy: Acheter
+plan-desc: Commencez à créer gratuitement, puis ajoutez un plan pour le mettre en ligne.
+plan-free: Idéal pour MVP et les tests
+plan-inactive: Forfait inactif
+plan-is-the-best-pla: plan est le meilleur plan pour vos besoins.
+plan-maker: Idéal pour les propriétaires de petites entreprises
+plan-member: membre du plan.
+plan-payasyougo: Idéal pour les entreprises évolutives
+plan-pricing-plans: Forfaits tarifaires
+plan-progressive-deploy: Déploiement progressif
+plan-solo: Idéal pour les indépendants
+plan-storage: Go de stockage
+plan-team: Idéal pour les propriétaires de grandes entreprises
+plan-updates: Mises à jour
+plan-upgrade: S'abonner
+plan-whats-included: Ce qui est inclus
+plans: Plans
+platform: Plateforme
+please-choose-your-p: Veuillez choisir vos préférences
+please-upgrade: Veuillez mettre à jour votre plan pour ajouter plus d'utilisateurs
+plugin-version: Version du plug-in
+prediction: Prédiction
+pro-tip-you-can-copy: "Conseil de pro\_: vous pouvez copier le"
+projection: Projections
+recommended: Recommandé
+recommended-for-you: Recommandé pour vous
+refresh-this-page: Actualiser cette page
+register-desc: Remplissez les champs suivants pour finaliser votre inscription
+register-heading: Inscription
+register-next: Enregistrer
+reload: Recharger
+reset-password: réinitialiser le mot de passe
+reset-your-password: réinitialisez votre mot de passe
+save: Économisez
+search: Recherche
+search-bundle: Recherche par version
+search-bundle-id: Rechercher par ID de groupe
+search-by-action: Rechercher par action
+search-by-device-id: Rechercher par ID d'appareil ou ID personnalisé
+search-by-device-id-: Rechercher par ID d'appareil ou action
+search-by-device-id-0: Rechercher par ID d'appareil
+search-by-name: Rechercher par nom
+search-device: Rechercher un appareil
+search-user: Rechercher un utilisateur
+see-usage: Voir l'utilisation
+session_key: Session ID
+set-bundle: Définir le groupe sur le canal
+settings: Paramètres
+shared-apps: Applications partagées
+shared-users: Partagé avec
+sign-out: Se déconnecter
+size: Taille
+size-not-found: Introuvable
+something-went-wrong-try-again-later: "Quelque chose s'est mal passé\_! \nRéessayez plus tard."
+special-api-access: Accès API privilégié
+specialError: Doit contenir des caractères spéciaux
+start-using-capgo: "Commencez à utiliser\_:"
+stored-externally: stocké en externe
+submit: Soumettre
+support: Support
+switch-to-all-device: Passer à tous les appareils
+switch-to-only-devic: Basculer vers le seul appareil lié
+terms-of-use: Conditions d'utilisation
+test-your-update-in-: Testez votre mise à jour dans votre application
+tests: essais
+thank-you-for-choosi: Merci d'avoir choisi Capgo !
+the: Le
+this-page-will-self-: Cette page s'actualisera automatiquement
+title: titre
+to-live-reload: pour recharger en direct.
+to-open-encrypted-bu: "Pour ouvrir le bundle chiffré, utilisez la commande\_:"
+top-apps: Mes applications
+trial-left: Jours restants
+trial-plan-expired: Essai expiré
+trial-plan-expires-in: La période d'essai se termine dans
+uninstall: Désinstaller
+unlimited-updates: Mises à jour illimitées
+unlink-bundle: Dissocier le groupe
+unlink-channel: Dissocier le canal
+unlink-version: Dissocier la version
+update: Mise à jour
+updated-at: Mis à jour à
+upgrade: Améliorer
+upgrade-now: Mettre à jour maintenant
+upperCaseError: Doit contenir des lettres majuscules
+url: URL
+usage: Usage
+usage-success: Votre plan a été configuré, cette page sera mise à jour dans quelques minutes
+usage-title: Total
+use-the-command: "Utilisez la commande\_:"
+user: Utilisateur
+validate: Valider
+version: Version
+version-build: Version de construction
+version-builtin: Version intégrée
+version-linked: Lien vers la version
+version-linking: Lien vers le forfait
+versions: Versions
+welcome-to: Bienvenue à
+welcome-to-your-capg: Bienvenue sur votre tableau de bord Capgo
+yearly: Annuel
+you-can-change-your-: Vous pouvez modifier vos informations personnelles ici.
+you-reached-the-limi: Limite atteinte
+your-api-key: "Votre clé API\_:"
+your-are-a: Vous êtes un
+your-current-plan-is: Votre plan actuel est
+your-current-suggested-plan-is: Votre plan suggéré est
+resend-email: Renvoyer l'email de confirmation
+confirm-email-sent: >-
+  Un email de confirmation a été envoyé, cliquez sur le lien pour confirmer
+  votre email.
+did-not-recive-confirm-email: Vous n'avez pas reçu d'email de confirmation?
+resend: Renvoyer