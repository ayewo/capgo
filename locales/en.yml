6-characters-minimum: 6 characters minimum, 1 uppercase, 1 lowercase, 1 special character
Bandwidth: Bandwidth
Current: Current
Filters: Filters
Override: Override
Storage: Storage
ab-testing-progressive-deploy-conflict: AB testing and progressive deploy cannot be enabled at the same time
account: Account
account-error: Error while updating your account
account-password-error: Error happened, please try again
account-password-heading: Change my password
account-settings: Account Settings
account-updated-succ: Account updated successfully
action: Action
activation-desc: Fill the following fields to complete your registration
activation-doi: Optional consent
activation-doi-desc: I accept Email newsletter and future marketing offers
activation-heading: activation
activation-headline: My settings
activation-legal: Terms of services
activation-legal-desc: I accept Capgo app privacy policy and terms of use
activation-notification: Notifications
activation-notification-desc: I accept to receive notification when new app version are available
activation-validate: Validate
add: Add
add-another-app: Add your app
add-api-key: Added new API key successfully
add-member: Add Member
add-shared-user: Add shared user
add-this-code-to-you: Add this code to your project
add-your-app-to-your: Add your app to your account
add-your-first-app-t: Add your first app to your account and let's push updates !
admin: Admin
afternoon: afternoon
alert-accept-inviation: Do you accept the invitation to %ORG%?
alert-add-new-key: Select new API key type
alert-confirm-delete: Confirm Delete
alert-confirm-invite: Confirm invitation
alert-confirm-regenerate: Confirm regenerating API key
alert-delete-message: Are you sure you want to delete this
alert-denied-invite: Invitation denied
alert-generate-new-key: Please select the type of API key that you want to generate.
alert-no-invite: This invitation does no longer exist
alert-not-invited: Invalid invitation, cannot accept
alert-not-reverse-message: This action is not reversible
alert-regenerate-key: Are you sure you want to regenerate this key
alert-unknown-error: Unknown error, see dev console
allow-develoment-bui: Allow develoment build
allow-device-to-self: Allow devices to self associate
allow-emulator: Allow Emulators
already-account: You already have an account?
api-key: API key
api-keys: API Keys
api-keys-key-copied: API Keys
app: App
app-deleted: App deleted
app-id-example: App ID example
app-not-found: App not found
are-u-sure: Are you sure ?
available-in-the-san: Available in the sandbox app
back-to-login-page: Back to login page
best-plan: Best plan
bigger-app-size: Bigger app size
billing: Billing
build-your-app-and-s: build your app and sync
build-your-code-and-: Upload to Capgo your code
bulk-upload: Bulk upload
bundle: Bundle
bundle-deleted: Bundle deleted
bundle-is-linked-channel: Bundle is linked in channel, unlink it first
bundle-is-linked-device: Bundle is linked in device, unlink it first
bundle-number: Bundle number
bundles: Bundles
button-about: About
button-back: Back
button-browse: Browse
button-camera: Camera
button-cancel: Cancel
button-delete: Delete
button-deny-invite: Deny
button-go: GO
button-home: Home
button-invite: Invite
button-join: Accept
button-options: Options
button-regenerate: Regenerate
button-remove: Remove
button-tabs: Tabs
button-toggle_dark: Toggle dark mode
button-toggle_langs: Change languages
by-clicking-on-them: by clicking on them.
cancel: Cancel
cannot-change-permission: Cannot change permissions, check browser console
cannot-delete-app: Cannot delete App
cannot-delete-app-icon: Cannot delete app icon
cannot-delete-app-version: Cannot delete app version
cannot-delete-bundle: Cannot delete bundle
cannot-delete-channel: Cannot delete channel
cannot-delete-member: Cannot delete member, check browser console
cannot-delete-owner: Cannot delete owner from the organization
cannot-get-the-test-: Cannot get the test version
cannot-invite-owner: Cannot invite owner into organization
cannot-save-custom-i: Cannot save custom ID
cannot-set-this-vers: Cannot set this version
cannot-test-app-some: Cannot test app something wrong happened
change: Change
changed-password-suc: Password changed successfully
channel: Channel
channel-ab-testing: Enable AB testing
channel-ab-testing-percentage: Percentage of users recving secondary version
channel-create: Create channel
channel-deleted: Channel deleted
channel-forced-devices: Forced devices
channel-invit: Type email to invite
channel-is-public: Default channel
channel-link: Channel override
channel-link-fail: Cannot override the channel something wrong happened
channel-linked: Channel override setted
channel-linking: Link to channel
channel-make-now: Make default
channel-progressive-deploy: Enable progressive deploy
channels: Channels
check-email: Please check your email and verify
check-on-web: Check on website
checksum: Checksum
commands: commands
confirm-email: Confirm your email
confirm-password: Confirm password
confirm-public-desc: |-
  Making this channel default will make it send updates to all yours users. 
  Others default channels will not be default anymore.
copied-to-clipboard: Copied to clipboard
copy-command: Copy command
copy-your: Copy your
country: Country
create-a-free-accoun: Create a free account
created-at: Created at
current-billing-cycle: Current Billing Cycle
custom-domain: Custom domain
custom-id: Custom ID
custom-id-saved: Custom ID saved
dashboard: Dashboard
days: days
defined-as: Defined as
defined-as-private: defined as normal
defined-as-public: defined as default
delete-account: Delete Account
deleted: deleted
details-and-logs: Details and logs
device: Device
device-id: Device ID
devices: Devices
devices-using-this-b: Devices using this bundle
disable-ab-testing: Disabled AB testing
disable-auto-downgra: Disable auto downgrade under native
disable-auto-upgrade: Disable auto upgrade above major
disable-progressive-deploy: Disabled progressive deploy
disableAutoUpdateToMajor: Disable auto update
discord: Discord
discover-module-in-a: Discover module in Awesome-capacitor
discover-your-dashbo: Discover your dashboard !
documentation: Documentation
dont-have-an-account: Don’t have an account?
download: Download
email: Email
email-address: Email address
<<<<<<< HEAD
email-does-not-exist: This user does not exist
=======
resend-email: Resend Confirmation Email
confirm-email-sent: A confirmation email was sent click to link to confirm your email
did-not-recive-confirm-email: Didn't receive confirmation email?
resend: Resend
>>>>>>> f48413c8
enabled-ab-testing: Enabled AB testing
enabled-progressive-deploy: Enabled progressive deploy
encrypted: Encrypted bundles
enter-your-email-add: Enter your email address and we'll send you a link to reset your password.
enter-your-new-passw: Enter your new password and confirm
external-storage: External storage
fail: Install failed
failed: Failed
filters: Filters
first-name: First name
force-version: Force version
force-version-change: Skip progressive deploy
forgot: Forgot
forgot-check-email: Check your email to get the link to reset your password
forgot-success: Password updated successfully
from: From
from-device: from device
general-information: General Informations
generated-new-apikey: Generated new API key!
good: Good
id: ID
in-your-main-file: In your main file
in-your-project-fold: In your project folder
info: Information
informations: Informations
init-capgo-in-your-a: Init Capgo in your app
insert-invite-email: Insert email of the user you want to invite
install: Installed
install-the-capacito: Install the Capacitor plugin
into-your-app-folder: Into your app folder.
invalid-auth: Your login are not a match, try again.
<<<<<<< HEAD
invalid-email: Passed email is not valid
invite-accepted: Successfully accepted oranization inviation
=======
invalid-version: Invalid semver version
>>>>>>> f48413c8
is-emulator: Is Emulator
is-production-app: Is Production app
key-admin: Admin
key-all: All
key-copied: Key copied in your clipboard
key-read: Read
key-upload: Upload
key-write: Write
language: Language
last-name: Last name
last-update: Last update
last-upload: Last upload
last-version: Last version
launch-bundle: Launch bundle
limit-reached: Limit reached
live-reload: Live reload
loading-more-data: Loading more data...
log-in: Log in
log-to-the-capgo-cli: Log to the Capgo CLI
login-to-your-accoun: Login to your account
logout: Logout
logs: Logs
lowerCaseError: Should contain lowercase letters
main-bundle-number: Main bundle number
major: Major
make-normal: Make normal
making-this-channel-: >-
  Making this channel "normal" will need you to configure an other channel
  default or let device self assign.
mau: Monthly active users
<<<<<<< HEAD
member-deleted: Successfully deleted member
members: Members
=======
metadata: Metadata
metadata-min-ver-not-set: Minimal update version for current bundle is undefined
min-update-version: Minimal update version
minor: Minor
misconfigured: Misconfigured
misconfigured-channels: Some channels are misconfigured. Updates will fail for those channels!
>>>>>>> f48413c8
module-heading: Modules
monthly: Monthly
monthly-active-users: Monthly active users
monthly-plan: Monthly Plan
montly-active: Monthly active
more-version-storage: More version Storage
morning: morning
my-account: My Account
my-notifications: My Notifications
name: Name
need-more-contact-us: Need more ? Contact us for tailored plan
'no': 'no'
no-channel-linked: No channel, click to add
no-devices: No devices
no-logs: No logs
no-permission: Insufficient permissions
no-version-linked: No version, click to add
none: None
not-found: Not found
notifications: Notifications
old-onboarding-mode: old onboarding
one-day-left: One day left
open: Open
open-channel: Open channel
open-settings: Click to open settings
open-sidebar: Open sidebar
open-this-link-to-le: Open this link to learn how to test your update
org-changes-saved: Organization updated successfully
org-invited-user: Successfully invited user to org
os-version: OS version
pages: Pages
password: Password
password-confirmatio: Password confirmation
password-heading: Create Password
password-hint: Enter a combination of at least 6 numbers, letters and punctuations.
password-new: New Password
percent-fail: Fail percentage
permission-changed: Successfully changed user permission
personal-information: Personal Informations
plan-abtest: A / B testing
plan-bandwidth: GB Bandwidth
plan-buy: Buy
plan-desc: Start building for free, then add a plan to go live.
plan-free: Best for MVP and testing
plan-inactive: Plan inactive
plan-is-the-best-pla: plan is the best plan for your needs.
plan-maker: Best for small business owners
plan-member: plan member.
plan-payasyougo: Best for scalling enterprises
plan-pricing-plans: Pricing Plans
plan-progressive-deploy: Progressive deploy
plan-solo: Best for indies
plan-storage: GB Storage
plan-team: Best for big business owners
plan-updates: Updates
plan-upgrade: Subcribes
plan-whats-included: What's included
plans: Plans
platform: Platform
please-choose-your-p: Please choose your preferences
please-upgrade: Please upgrade your plan to add more users
plugin-version: Plugin version
prediction: Prediction
pro-tip-you-can-copy: 'Pro tip: you can copy the'
progressive-bundle-number: Progressive bundle number
progressive-deploy-option: Select progressive deploy option
progressive-deploy-set-percentage: You cannot set secondary version percentage when progressive deploy is enabled
progressive-percentage: Progressive deploy status
projection: Projections
recommended: Recommended
recommended-for-you: Recommended for you
refresh-this-page: Refresh this page
register-desc: Fill the following fields to complete your registration
register-heading: Registration
register-next: Register
reload: Reload
removed-apikey: API key has been successfully deleted
reset-password: Reset Password
reset-your-password: Reset your password
save: Saves
save-changes: Save Changes
search: Search
search-bundle: Search Bundle
search-bundle-id: Search by bundle ID
search-by-action: Search by action
search-by-device-id: Search by device ID or Custom ID
search-by-device-id-: Search by device ID or action
search-by-device-id-0: Search by device ID
search-by-name: Search by name
search-device: Search device
search-user: Search User
see-usage: See usage
select-user-perms: Select user's permissions
select-user-perms-expanded: Select which permission should the invited user have
session_key: IvSessionKey
set-bundle: Set bundle to channel
settings: Settings
shared-apps: Shared Apps
shared-users: Shared to
sign-out: Sign Out
size: Size
size-not-found: Not found
something-went-wrong-try-again-later: Something went wrong! Try again later.
special-api-access: Special API access
specialError: Should contain special characters
start-new-deploy: Start new progressive deploy
start-using-capgo: 'Start using:'
status-complete: complete
status-failed: failed
stored-externally: stored externally
submit: Submit
support: Support
switch-to-all-device: Switch to all devices
switch-to-only-devic: Switch to only device linked
terms-of-use: Terms of Use
test-your-update-in-: Test your update in your app
tests: tests
thank-you-for-choosi: Thank you for choosing Capgo !
the: The
this-page-will-self-: This page will self refresh
title: title
to: To
to-live-reload: to live reload.
to-open-encrypted-bu: 'To open Encrypted bundle use the command:'
top-apps: My Apps
trial-left: days left
trial-plan-expired: Trial Expired
trial-plan-expires-in: Trial ends in
undefined: undefined
undefined-fail: Undefined (updates will fail)
uninstall: Uninstalled
unlimited-updates: Unlimited updates
unlink-bundle: Unlink bundle
unlink-channel: Unlink channel
unlink-version: Unlink version
update: Update
updated-at: Updated at
updated-min-version: Updated minimal version
upgrade: Upgrade
upgrade-now: Upgrade now
upperCaseError: Should contain uppercase letters
url: URL
usage: Usage
usage-success: Your plan has been setup this page will be update, in few minutes
usage-title: Total
use-the-command: 'Use the command:'
used-to-create: Account with this email used to exist, cannot recreate
user: User
user-already-invited: This user is already invited to this organization
validate: Validate
version: Version
version-build: Version build
version-builtin: Version builtin
version-linked: Version link
version-linking: Link to bundle
versions: Versions
welcome-to: Welcome to
welcome-to-your-capg: Welcome to your Capgo Dashboard
yearly: Yearly
'yes': 'yes'
you-can-change-your-: You can change your personal informations here.
you-reached-the-limi: Limit reached
your-api-key: 'Your API key:'
your-are-a: Your are a
your-current-plan-is: Your current plan is
your-current-suggested-plan-is: Your current suggested plan is<|MERGE_RESOLUTION|>--- conflicted
+++ resolved
@@ -164,14 +164,11 @@
 download: Download
 email: Email
 email-address: Email address
-<<<<<<< HEAD
 email-does-not-exist: This user does not exist
-=======
 resend-email: Resend Confirmation Email
 confirm-email-sent: A confirmation email was sent click to link to confirm your email
 did-not-recive-confirm-email: Didn't receive confirmation email?
 resend: Resend
->>>>>>> f48413c8
 enabled-ab-testing: Enabled AB testing
 enabled-progressive-deploy: Enabled progressive deploy
 encrypted: Encrypted bundles
@@ -203,12 +200,9 @@
 install-the-capacito: Install the Capacitor plugin
 into-your-app-folder: Into your app folder.
 invalid-auth: Your login are not a match, try again.
-<<<<<<< HEAD
 invalid-email: Passed email is not valid
 invite-accepted: Successfully accepted oranization inviation
-=======
 invalid-version: Invalid semver version
->>>>>>> f48413c8
 is-emulator: Is Emulator
 is-production-app: Is Production app
 key-admin: Admin
@@ -239,17 +233,14 @@
   Making this channel "normal" will need you to configure an other channel
   default or let device self assign.
 mau: Monthly active users
-<<<<<<< HEAD
 member-deleted: Successfully deleted member
 members: Members
-=======
 metadata: Metadata
 metadata-min-ver-not-set: Minimal update version for current bundle is undefined
 min-update-version: Minimal update version
 minor: Minor
 misconfigured: Misconfigured
 misconfigured-channels: Some channels are misconfigured. Updates will fail for those channels!
->>>>>>> f48413c8
 module-heading: Modules
 monthly: Monthly
 monthly-active-users: Monthly active users
