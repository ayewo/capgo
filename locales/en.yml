6-characters-minimum: 6 characters minimum, 1 uppercase, 1 lowercase, 1 special character
Bandwidth: Bandwidth
Current: Current
Filters: Filters
Override: Override
Storage: Storage
ab-testing-progressive-deploy-conflict: AB testing and progressive deploy cannot be enabled at the same time
account: Account
account-error: Error while updating your account
account-password-error: Error happened, please try again
account-password-heading: Change my password
account-settings: Account Settings
account-updated-succ: Account updated successfully
action: Action
activation-desc: Fill the following fields to complete your registration
activation-doi: Optional consent
activation-doi-desc: I accept Email newsletter and future marketing offers
activation-heading: activation
activation-headline: My settings
activation-legal: Terms of services
activation-legal-desc: I accept Capgo app privacy policy and terms of use
activation-notification: Notifications
activation-notification-desc: I accept to receive notification when new app version are available
activation-validate: Validate
add: Add
add-another-app: Add your app
add-api-key: Added new API key successfully
add-member: Add Member
add-shared-user: Add shared user
add-this-code-to-you: Add this code to your project
add-your-app-to-your: Add your app to your account
add-your-first-app-t: Add your first app to your account and let's push updates !
admin: Admin
afternoon: afternoon
alert-accept-inviation: Do you accept the invitation to %ORG%?
alert-add-new-key: Select new API key type
alert-confirm-delete: Confirm Delete
alert-confirm-invite: Confirm invitation
alert-confirm-regenerate: Confirm regenerating API key
alert-delete-message: Are you sure you want to delete this
alert-denied-invite: Invitation denied
alert-generate-new-key: Please select the type of API key that you want to generate.
alert-no-invite: This invitation does no longer exist
alert-not-invited: Invalid invitation, cannot accept
alert-not-reverse-message: This action is not reversible
alert-regenerate-key: Are you sure you want to regenerate this key
alert-unknown-error: Unknown error, see dev console
allow-develoment-bui: Allow develoment build
allow-device-to-self: Allow devices to self associate
allow-emulator: Allow Emulators
already-account: You already have an account?
api-key: API key
api-keys: API Keys
api-keys-key-copied: API Keys
app: App
app-deleted: App deleted
app-id-example: App ID example
app-not-found: App not found
are-u-sure: Are you sure ?
available-in-the-san: Available in the sandbox app
back-to-login-page: Back to login page
best-plan: Best plan
bigger-app-size: Bigger app size
billing: Billing
build-your-app-and-s: build your app and sync
build-your-code-and-: Upload to Capgo your code
bulk-upload: Bulk upload
bundle: Bundle
bundle-deleted: Bundle deleted
bundle-is-linked-channel: Bundle is linked in channel, unlink it first
bundle-is-linked-device: Bundle is linked in device, unlink it first
bundle-number: Bundle number
bundles: Bundles
button-about: About
button-back: Back
button-browse: Browse
button-camera: Camera
button-cancel: Cancel
button-delete: Delete
button-deny-invite: Deny
button-go: GO
button-home: Home
button-invite: Invite
button-join: Accept
button-options: Options
button-regenerate: Regenerate
button-remove: Remove
button-tabs: Tabs
button-toggle_dark: Toggle dark mode
button-toggle_langs: Change languages
by-clicking-on-them: by clicking on them.
cancel: Cancel
cannot-delete-app: Cannot delete App
cannot-delete-app-icon: Cannot delete app icon
cannot-delete-app-version: Cannot delete app version
cannot-delete-bundle: Cannot delete bundle
cannot-delete-channel: Cannot delete channel
cannot-delete-member: Cannot delete member, check browser console
cannot-delete-owner: Cannot delete owner from the organization
cannot-get-the-test-: Cannot get the test version
cannot-save-custom-i: Cannot save custom ID
cannot-set-this-vers: Cannot set this version
cannot-test-app-some: Cannot test app something wrong happened
change: Change
changed-password-suc: Password changed successfully
channel: Channel
channel-ab-testing: Enable AB testing
channel-ab-testing-percentage: Percentage of users recving secondary version
channel-create: Create channel
channel-deleted: Channel deleted
channel-invit: Type email to invite
channel-is-public: Default channel
channel-link: Channel override
channel-link-fail: Cannot override the channel something wrong happened
channel-linked: Channel override setted
channel-linking: Link to channel
channel-make-now: Make default
channel-progressive-deploy: Enable progressive deploy
channels: Channels
check-email: Please check your email and verify
check-on-web: Check on website
checksum: Checksum
commands: commands
confirm-email: Confirm your email
confirm-password: Confirm password
confirm-public-desc: |-
  Making this channel default will make it send updates to all yours users. 
  Others default channels will not be default anymore.
copied-to-clipboard: Copied to clipboard
copy-command: Copy command
copy-your: Copy your
country: Country
create-a-free-accoun: Create a free account
created-at: Created at
custom-domain: Custom domain
custom-id: Custom ID
custom-id-saved: Custom ID saved
dashboard: Dashboard
days: days
defined-as: Defined as
defined-as-private: defined as normal
defined-as-public: defined as default
delete-account: Delete Account
used-to-create: Account with this email used to exist, cannot recreate
deleted: deleted
details-and-logs: Details and logs
device: Device
device-id: Device ID
devices: Devices
devices-using-this-b: Devices using this bundle
disable-ab-testing: Disabled AB testing
disable-auto-downgra: Disable auto downgrade under native
disable-auto-upgrade: Disable auto upgrade above major
disable-progressive-deploy: Disabled progressive deploy
discord: Discord
discover-module-in-a: Discover module in Awesome-capacitor
discover-your-dashbo: Discover your dashboard !
documentation: Documentation
dont-have-an-account: Don’t have an account?
download: Download
email: Email
email-address: Email address
<<<<<<< HEAD
email-does-not-exist: This user does not exist
=======
enabled-ab-testing: Enabled AB testing
enabled-progressive-deploy: Enabled progressive deploy
>>>>>>> cd61f433
encrypted: Encrypted bundles
enter-your-email-add: Enter your email address and we'll send you a link to reset your password.
enter-your-new-passw: Enter your new password and confirm
external-storage: External storage
fail: Install failed
failed: Failed
filters: Filters
first-name: First name
force-version: Force version
force-version-change: Skip progressive deploy
forgot: Forgot
forgot-check-email: Check your email to get the link to reset your password
forgot-success: Password updated successfully
from-device: from device
general-information: General Informations
generated-new-apikey: Generated new API key!
good: Good
id: ID
in-your-main-file: In your main file
in-your-project-fold: In your project folder
info: Information
informations: Informations
init-capgo-in-your-a: Init Capgo in your app
insert-invite-email: Insert email of the user you want to invite
install: Installed
install-the-capacito: Install the Capacitor plugin
into-your-app-folder: Into your app folder.
invalid-auth: Your login are not a match, try again.
invalid-email: Passed email is not valid
is-emulator: Is Emulator
is-production-app: Is Production app
key-admin: Admin
key-all: All
key-copied: Key copied in your clipboard
key-read: Read
key-upload: Upload
key-write: Write
language: Language
last-name: Last name
last-update: Last update
last-upload: Last upload
last-version: Last version
launch-bundle: Launch bundle
limit-reached: Limit reached
live-reload: Live reload
loading-more-data: Loading more data...
log-in: Log in
log-to-the-capgo-cli: Log to the Capgo CLI
login-to-your-accoun: Login to your account
logout: Logout
logs: Logs
lowerCaseError: Should contain lowercase letters
main-bundle-number: Main bundle number
make-normal: Make normal
making-this-channel-: >-
  Making this channel "normal" will need you to configure an other channel
  default or let device self assign.
mau: Monthly active users
member-deleted: Successfully deleted member
members: Members
module-heading: Modules
monthly: Monthly
monthly-active-users: Monthly active users
monthly-plan: Monthly Plan
montly-active: Monthly active
more-version-storage: More version Storage
morning: morning
my-account: My Account
my-notifications: My Notifications
name: Name
need-more-contact-us: Need more ? Contact us for tailored plan
no-channel-linked: No channel, click to add
no-devices: No devices
no-logs: No logs
no-version-linked: No version, click to add
not-found: Not found
notifications: Notifications
old-onboarding-mode: old onboarding
one-day-left: One day left
open: Open
open-channel: Open channel
open-settings: Click to open settings
open-sidebar: Open sidebar
open-this-link-to-le: Open this link to learn how to test your update
os-version: OS version
pages: Pages
password: Password
password-confirmatio: Password confirmation
password-heading: Create Password
password-hint: Enter a combination of at least 6 numbers, letters and punctuations.
password-new: New Password
percent-fail: Fail percentage
personal-information: Personal Informations
plan-abtest: A / B testing
plan-bandwidth: GB Bandwidth
plan-buy: Buy
plan-desc: Start building for free, then add a plan to go live.
plan-free: Best for MVP and testing
plan-inactive: Plan inactive
plan-is-the-best-pla: plan is the best plan for your needs.
plan-maker: Best for small business owners
plan-member: plan member.
plan-payasyougo: Best for scalling enterprises
plan-pricing-plans: Pricing Plans
plan-progressive-deploy: Progressive deploy
plan-solo: Best for indies
plan-storage: GB Storage
plan-team: Best for big business owners
plan-updates: Updates
plan-upgrade: Subcribes
plan-whats-included: What's included
plans: Plans
platform: Platform
please-choose-your-p: Please choose your preferences
please-upgrade: Please upgrade your plan to add more users
plugin-version: Plugin version
prediction: Prediction
pro-tip-you-can-copy: 'Pro tip: you can copy the'
progressive-bundle-number: Progressive bundle number
progressive-deploy-option: Select progressive deploy option
progressive-deploy-set-percentage: You cannot set secondary version percentage when progressive deploy is enabled
progressive-percentage: Progressive deploy status
projection: Projections
recommended: Recommended
recommended-for-you: Recommended for you
refresh-this-page: Refresh this page
register-desc: Fill the following fields to complete your registration
register-heading: Registration
register-next: Register
reload: Reload
removed-apikey: API key has been successfully deleted
reset-password: Reset Password
reset-your-password: Reset your password
save: Saves
save-changes: Save Changes
search: Search
search-bundle: Search Bundle
search-bundle-id: Search by bundle ID
search-by-action: Search by action
search-by-device-id: Search by device ID or Custom ID
search-by-device-id-: Search by device ID or action
search-by-device-id-0: Search by device ID
search-by-name: Search by name
search-device: Search device
search-user: Search User
see-usage: See usage
select-user-perms: Select user's permissions
select-user-perms-expanded: Select which permission should the invited user have
session_key: IvSessionKey
set-bundle: Set bundle to channel
settings: Settings
shared-apps: Shared Apps
shared-users: Shared to
sign-out: Sign Out
size: Size
size-not-found: Not found
something-went-wrong-try-again-later: Something went wrong! Try again later.
special-api-access: Special API access
specialError: Should contain special characters
start-new-deploy: Start new progressive deploy
start-using-capgo: 'Start using:'
status-complete: complete
status-failed: failed
stored-externally: stored externally
submit: Submit
support: Support
switch-to-all-device: Switch to all devices
switch-to-only-devic: Switch to only device linked
terms-of-use: Terms of Use
test-your-update-in-: Test your update in your app
tests: tests
thank-you-for-choosi: Thank you for choosing Capgo !
the: The
this-page-will-self-: This page will self refresh
title: title
to-live-reload: to live reload.
to-open-encrypted-bu: 'To open Encrypted bundle use the command:'
top-apps: My Apps
trial-left: days left
trial-plan-expired: Trial Expired
trial-plan-expires-in: Trial ends in
uninstall: Uninstalled
unlimited-updates: Unlimited updates
unlink-bundle: Unlink bundle
unlink-channel: Unlink channel
unlink-version: Unlink version
update: Update
updated-at: Updated at
upgrade: Upgrade
upgrade-now: Upgrade now
upperCaseError: Should contain uppercase letters
url: URL
usage: Usage
usage-success: Your plan has been setup this page will be update, in few minutes
usage-title: Total
use-the-command: 'Use the command:'
user: User
user-already-invited: This user is already invited to this organization
validate: Validate
version: Version
version-build: Version build
version-builtin: Version builtin
version-linked: Version link
version-linking: Link to bundle
versions: Versions
welcome-to: Welcome to
welcome-to-your-capg: Welcome to your Capgo Dashboard
yearly: Yearly
you-can-change-your-: You can change your personal informations here.
you-reached-the-limi: Limit reached
your-api-key: 'Your API key:'
your-are-a: Your are a
your-current-plan-is: Your current plan is
your-current-suggested-plan-is: Your current suggested plan is<|MERGE_RESOLUTION|>--- conflicted
+++ resolved
@@ -160,12 +160,9 @@
 download: Download
 email: Email
 email-address: Email address
-<<<<<<< HEAD
 email-does-not-exist: This user does not exist
-=======
 enabled-ab-testing: Enabled AB testing
 enabled-progressive-deploy: Enabled progressive deploy
->>>>>>> cd61f433
 encrypted: Encrypted bundles
 enter-your-email-add: Enter your email address and we'll send you a link to reset your password.
 enter-your-new-passw: Enter your new password and confirm
