import { serve } from 'https://deno.land/std@0.198.0/http/server.ts'
import { cryptoRandomString } from 'https://deno.land/x/crypto_random_string@1.1.0/mod.ts'
import * as semver from 'https://deno.land/x/semver@v1.4.1/mod.ts'
import { methodJson, sendRes } from '../_utils/utils.ts'
import { isAllowedAction, sendStats, supabaseAdmin, updateOrCreateDevice } from '../_utils/supabase.ts'
import { checkPlan } from '../_utils/plans.ts'
import type { AppInfos, BaseHeaders } from '../_utils/types.ts'
import type { Database } from '../_utils/supabase.types.ts'
import { sendNotif } from '../_utils/notifications.ts'
import { getBundleUrl } from '../_utils/downloadUrl.ts'
import { logsnag } from '../_utils/logsnag.ts'
import { appIdToUrl } from './../_utils/conversion.ts'

function resToVersion(plugin_version: string, signedURL: string, version: Database['public']['Tables']['app_versions']['Row']) {
  const res: any = {
    version: version.name,
    url: signedURL,
  }
  if (semver.gte(plugin_version, '4.13.0'))
    res.session_key = version.session_key || ''
  if (semver.gte(plugin_version, '4.4.0'))
    res.checksum = version.checksum
  return res
}

async function main(url: URL, headers: BaseHeaders, method: string, body: AppInfos) {
  // create random id
  const id = cryptoRandomString({ length: 10 })
  try {
    console.log(id, 'body', body)
    let {
      version_name,
      version_build,
    } = body
    const {
      platform,
      app_id,
      device_id,
      version_os,
      plugin_version = '2.3.3',
      custom_id,
      is_emulator = false,
      is_prod = true,
    } = body
    // if version_build is not semver, then make it semver
    const coerce = semver.coerce(version_build)
    const { data: appOwner } = await supabaseAdmin()
      .from('apps')
      .select('user_id, app_id')
      .eq('app_id', app_id)
      .single()
    if (!appOwner) {
      if (app_id) {
        await supabaseAdmin()
          .from('store_apps')
          .upsert({
            app_id,
            onprem: true,
            capacitor: true,
            capgo: true,
          })
      }
      return sendRes({
        message: 'App not found',
        error: 'app_not_found',
      }, 200)
    }
    if (coerce) {
      version_build = coerce.version
    }
    else {
      // get app owner with app_id
      const sent = await sendNotif('user:semver_issue', {
        current_app_id: app_id,
        current_device_id: device_id,
        current_version_id: version_build,
        current_app_id_url: appIdToUrl(app_id),
      }, appOwner.user_id, '0 0 * * 1', 'red')
      if (sent) {
        await logsnag.track({
          channel: 'updates',
          event: 'semver issue',
          icon: '⚠️',
          user_id: appOwner.user_id,
          notify: false,
        }).catch()
      }
      return sendRes({
        message: `Native version: ${version_build} doesn't follow semver convention, please follow https://semver.org to allow Capgo compare version number`,
        error: 'semver_error',
      }, 400)
    }
    // if plugin_version is < 4 send notif to alert
    if (semver.lt(plugin_version, '4.0.0')) {
      const sent = await sendNotif('user:plugin_issue', {
        current_app_id: app_id,
        current_device_id: device_id,
        current_version_id: version_build,
        current_app_id_url: appIdToUrl(app_id),
      }, appOwner.user_id, '0 0 * * 1', 'red')
      if (sent) {
        await logsnag.track({
          channel: 'updates',
          event: 'plugin issue',
          icon: '⚠️',
          user_id: appOwner.user_id,
          notify: false,
        } as any).catch()
      }
    }
    version_name = (version_name === 'builtin' || !version_name) ? version_build : version_name
    if (!app_id || !device_id || !version_build || !version_name || !platform) {
      return sendRes({
        message: 'Cannot find device_id or appi_id',
        error: 'missing_info',
      }, 400)
    }

    console.log(id, 'vals', platform,
      app_id,
      device_id,
      custom_id,
      version_build,
      is_emulator,
      is_prod,
      plugin_version,
      version_name)

    const { data: versionData } = await supabaseAdmin()
      .from('app_versions')
      .select('id')
      .eq('app_id', app_id)
      .or(`name.eq.${version_name},name.eq.builtin`)
      .order('id', { ascending: false })
      .limit(1)
      .single()
    const { data: channelData } = await supabaseAdmin()
      .from('channels')
      .select(`
          id,
          created_at,
          created_by,
          name,
          app_id,
          allow_dev,
          allow_emulator,
          disableAutoUpdateUnderNative,
          disableAutoUpdateToMajor,
          ios,
          android,
          secondVersion (
            id,
            name,
            checksum,
            session_key,
            user_id,
            bucket_id,
            storage_provider,
            external_url
          ),
          secondaryVersionPercentage,
          enable_progressive_deploy,
          enableAbTesting,
          version (
            id,
            name,
            checksum,
            session_key,
            user_id,
            bucket_id,
            storage_provider,
            external_url
          )
        `)
      .eq('app_id', app_id)
      .eq('public', true)
      .single()
    const { data: channelOverride } = await supabaseAdmin()
      .from('channel_devices')
      .select(`
          device_id,
          app_id,
          channel_id (
            id,
            created_at,
            created_by,
            name,
            app_id,
            allow_dev,
            allow_emulator,
            disableAutoUpdateUnderNative,
            disableAutoUpdateToMajor,
            ios,
            android,
            version (
              id,
              name,
              checksum,
              session_key,
              user_id,
              bucket_id,
              storage_provider,
              external_url
            )
          ),
          created_at,
          updated_at
        `)
      .eq('device_id', device_id)
      .eq('app_id', app_id)
      .single()
    const { data: devicesOverride } = await supabaseAdmin()
      .from('devices_override')
      .select(`
          device_id,
          app_id,
          created_at,
          updated_at,
          version (
            id,
            name,
            checksum,
            session_key,
            user_id,
            bucket_id,
            storage_provider,
            external_url
          )
        `)
      .eq('device_id', device_id)
      .eq('app_id', app_id)
      .single()
    if (!channelData && !channelOverride && !devicesOverride) {
      console.log(id, 'Cannot get channel or override', app_id, 'no default channel')
      if (versionData)
        await sendStats('NoChannelOrOverride', platform, device_id, app_id, version_build, versionData.id)

      return sendRes({
        message: 'no default channel or override',
        error: 'no_channel',
      }, 200)
    }
    let enableAbTesting: boolean = devicesOverride?.version || (channelOverride?.channel_id as any)?.enableAbTesting || channelData?.enableAbTesting
<<<<<<< HEAD
    const enableProgressiveDeploy: boolean = devicesOverride?.version || (channelOverride?.channel_id as any)?.enableProgressiveDeploy || channelData?.enable_progressive_deploy
    const enableSecondVersion = enableAbTesting || enableProgressiveDeploy

    let version: Database['public']['Tables']['app_versions']['Row'] = devicesOverride?.version || (channelOverride?.channel_id as any)?.version || channelData?.version
    const secondVersion: Database['public']['Tables']['app_versions']['Row'] | undefined = (devicesOverride?.version || undefined || (enableSecondVersion ? channelData?.secondVersion : undefined)) as any as Database['public']['Tables']['app_versions']['Row'] | undefined

=======
    const version: Database['public']['Tables']['app_versions']['Row'] = devicesOverride?.version || (channelOverride?.channel_id as any)?.version || channelData?.version
    const secondVersion: Database['public']['Tables']['app_versions']['Row'] | undefined = (devicesOverride?.version || undefined || (channelData?.enableAbTesting ? channelData?.secondVersion : undefined)) as any as Database['public']['Tables']['app_versions']['Row'] | undefined
>>>>>>> b1ab0f99
    const planValid = await isAllowedAction(appOwner.user_id)
    await checkPlan(appOwner.user_id)
    const versionId = versionData ? versionData.id : version.id

    const xForwardedFor = headers['x-forwarded-for'] || ''
    // console.log('xForwardedFor', xForwardedFor)
    const ip = xForwardedFor.split(',')[1]
    console.log('IP', ip)

    if (enableAbTesting || enableProgressiveDeploy) {
      if (secondVersion && secondVersion?.name !== 'unknown') {
        const secondVersionPercentage: number = (devicesOverride?.version || (channelOverride?.channel_id as any)?.secondaryVersionPercentage || channelData?.secondaryVersionPercentage) ?? 0
        // eslint-disable-next-line max-statements-per-line
        if (secondVersion.name === version_name || version.name === 'unknown' || secondVersionPercentage === 1) { version = secondVersion }
        else if (secondVersionPercentage === 0) { /* empty (do nothing) */ }
        else if (version.name !== version_name) {
          const randomChange = Math.random()

          if (randomChange < secondVersionPercentage)
            version = secondVersion
        }
      }
      else {
        enableAbTesting = false
      }
    }

    // TODO: find better solution to check if device is from apple or google, currently not qworking in netlify-egde
    // check if version is created_at more than 4 hours
    // const isOlderEnought = (new Date(version.created_at || Date.now()).getTime() + 4 * 60 * 60 * 1000) < Date.now()

    // if (xForwardedFor && device_id !== defaultDeviceID && !isOlderEnought && await invalidIp(ip)) {
    //   console.log('invalid ip', xForwardedFor, ip)
    //   return sendRes({
    //     message: `invalid ip ${xForwardedFor} ${JSON.stringify(headers)}`,
    //     error: 'invalid_ip',
    //   }, 400)
    // }
    await updateOrCreateDevice({
      app_id,
      device_id,
      platform: platform as Database['public']['Enums']['platform_os'],
      plugin_version,
      version: versionId,
      os_version: version_os,
      ...(is_emulator != null ? { is_emulator } : {}),
      ...(is_prod != null ? { is_prod } : {}),
      ...(custom_id != null ? { custom_id } : {}),
      version_build,
      updated_at: new Date().toISOString(),
    })
    // console.log('updateOrCreateDevice done')
    if (!planValid) {
      console.log(id, 'Cannot update, upgrade plan to continue to update', app_id)
      await sendStats('needPlanUpgrade', platform, device_id, app_id, version_build, versionId)
      return sendRes({
        message: 'Cannot update, upgrade plan to continue to update',
        error: 'need_plan_upgrade',
      }, 200)
    }

    if (!version.bucket_id && !version.external_url) {
      console.log(id, 'Cannot get bundle', app_id, version)
      await sendStats('missingBundle', platform, device_id, app_id, version_build, versionId)
      return sendRes({
        message: 'Cannot get bundle',
        error: 'no_bundle',
      }, 200)
    }
    let signedURL = version.external_url || ''
    if (version.bucket_id && !version.external_url) {
      const res = await getBundleUrl(version.storage_provider, `apps/${version.user_id}/${app_id}/versions`, version.bucket_id)
      if (res)
        signedURL = res
    }

    // console.log('signedURL', device_id, signedURL, version_name, version.name)
    if (version_name === version.name) {
      console.log(id, 'No new version available', device_id, version_name, version.name)
      await sendStats('noNew', platform, device_id, app_id, version_build, versionId)
      return sendRes({
        message: 'No new version available',
      }, 200)
    }

    if (!devicesOverride && channelData) {
    // console.log('check disableAutoUpdateToMajor', device_id)
      if (!channelData.ios && platform === 'ios') {
        console.log(id, 'Cannot update, ios is disabled', device_id)
        await sendStats('disablePlatformIos', platform, device_id, app_id, version_build, versionId)
        return sendRes({
          message: 'Cannot update, ios it\'s disabled',
          error: 'disabled_platform_ios',
          version: version.name,
          old: version_name,
        }, 200)
      }
      if (!channelData.android && platform === 'android') {
        console.log(id, 'Cannot update, android is disabled', device_id)
        await sendStats('disablePlatformAndroid', platform, device_id, app_id, version_build, versionId)
        return sendRes({
          message: 'Cannot update, android is disabled',
          error: 'disabled_platform_android',
          version: version.name,
          old: version_name,
        }, 200)
      }
      if (channelData.disableAutoUpdateToMajor && semver.major(version.name) > semver.major(version_name)) {
        console.log(id, 'Cannot upgrade major version', device_id)
        await sendStats('disableAutoUpdateToMajor', platform, device_id, app_id, version_build, versionId)
        return sendRes({
          major: true,
          message: 'Cannot upgrade major version',
          error: 'disable_auto_update_to_major',
          version: version.name,
          old: version_name,
        }, 200)
      }

      // console.log(id, 'check disableAutoUpdateUnderNative', device_id)
      if (channelData.disableAutoUpdateUnderNative && semver.lt(version.name, version_build)) {
        console.log(id, 'Cannot revert under native version', device_id)
        await sendStats('disableAutoUpdateUnderNative', platform, device_id, app_id, version_build, versionId)
        return sendRes({
          message: 'Cannot revert under native version',
          error: 'disable_auto_update_under_native',
          version: version.name,
          old: version_name,
        }, 200)
      }

      if (!channelData.allow_dev && !is_prod) {
        console.log(id, 'Cannot update dev build is disabled', device_id)
        await sendStats('disableDevBuild', platform, device_id, app_id, version_build, versionId)
        return sendRes({
          message: 'Cannot update, dev build is disabled',
          error: 'disable_dev_build',
          version: version.name,
          old: version_name,
        }, 200)
      }
      if (!channelData.allow_emulator && is_emulator) {
        console.log(id, 'Cannot update emulator is disabled', device_id)
        await sendStats('disableEmulator', platform, device_id, app_id, version_build, versionId)
        return sendRes({
          message: 'Cannot update, emulator is disabled',
          error: 'disable_emulator',
          version: version.name,
          old: version_name,
        }, 200)
      }
    }
    // console.log(id, 'save stats', device_id)
    await sendStats('get', platform, device_id, app_id, version_build, versionId)
    //  check signedURL and if it's url
    if (!signedURL && (!signedURL.startsWith('http://') || !signedURL.startsWith('https://'))) {
      console.log(id, 'Cannot get bundle signedURL', signedURL, app_id)
      await sendStats('cannotGetBundle', platform, device_id, app_id, version_build, versionId)
      return sendRes({
        message: 'Cannot get bundle',
        error: 'no_bundle',
      }, 200)
    }
    console.log(id, 'New version available', app_id, version.name, signedURL)
    return sendRes(resToVersion(plugin_version, signedURL, version))
  }
  catch (e) {
    console.error('e', e)
    return sendRes({
      message: `Error unknow ${JSON.stringify(e)}`,
      error: 'unknow_error',
    }, 500)
  }
}

serve(async (event: Request) => {
  try {
    const url: URL = new URL(event.url)
    const headers: BaseHeaders = Object.fromEntries(event.headers.entries())
    const method: string = event.method
    const body: any = methodJson.includes(method) ? await event.json() : Object.fromEntries(url.searchParams.entries())
    return main(url, headers, method, body)
  }
  catch (e) {
    return sendRes({ status: 'Error', error: JSON.stringify(e) }, 500)
  }
})<|MERGE_RESOLUTION|>--- conflicted
+++ resolved
@@ -241,17 +241,13 @@
       }, 200)
     }
     let enableAbTesting: boolean = devicesOverride?.version || (channelOverride?.channel_id as any)?.enableAbTesting || channelData?.enableAbTesting
-<<<<<<< HEAD
+
     const enableProgressiveDeploy: boolean = devicesOverride?.version || (channelOverride?.channel_id as any)?.enableProgressiveDeploy || channelData?.enable_progressive_deploy
     const enableSecondVersion = enableAbTesting || enableProgressiveDeploy
 
-    let version: Database['public']['Tables']['app_versions']['Row'] = devicesOverride?.version || (channelOverride?.channel_id as any)?.version || channelData?.version
+    const version: Database['public']['Tables']['app_versions']['Row'] = devicesOverride?.version || (channelOverride?.channel_id as any)?.version || channelData?.version
     const secondVersion: Database['public']['Tables']['app_versions']['Row'] | undefined = (devicesOverride?.version || undefined || (enableSecondVersion ? channelData?.secondVersion : undefined)) as any as Database['public']['Tables']['app_versions']['Row'] | undefined
 
-=======
-    const version: Database['public']['Tables']['app_versions']['Row'] = devicesOverride?.version || (channelOverride?.channel_id as any)?.version || channelData?.version
-    const secondVersion: Database['public']['Tables']['app_versions']['Row'] | undefined = (devicesOverride?.version || undefined || (channelData?.enableAbTesting ? channelData?.secondVersion : undefined)) as any as Database['public']['Tables']['app_versions']['Row'] | undefined
->>>>>>> b1ab0f99
     const planValid = await isAllowedAction(appOwner.user_id)
     await checkPlan(appOwner.user_id)
     const versionId = versionData ? versionData.id : version.id
