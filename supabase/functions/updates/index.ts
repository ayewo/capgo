--- conflicted
+++ resolved
@@ -239,14 +239,9 @@
         error: 'no_channel',
       }, 200)
     }
-<<<<<<< HEAD
     let enableAbTesting: boolean = devicesOverride?.version || (channelOverride?.channel_id as any)?.enableAbTesting || channelData?.enableAbTesting
-    let version: Database['public']['Tables']['app_versions']['Row'] = devicesOverride?.version || (channelOverride?.channel_id as any)?.version || channelData?.version
+    const version: Database['public']['Tables']['app_versions']['Row'] = devicesOverride?.version || (channelOverride?.channel_id as any)?.version || channelData?.version
     const secondVersion: Database['public']['Tables']['app_versions']['Row'] | undefined = (devicesOverride?.version || undefined || (channelData?.enableAbTesting ? channelData?.secondVersion : undefined)) as any as Database['public']['Tables']['app_versions']['Row'] | undefined
-
-=======
-    const version: Database['public']['Tables']['app_versions']['Row'] = devicesOverride?.version || (channelOverride?.channel_id as any)?.version || channelData?.version
->>>>>>> 3fa4600d
     const planValid = await isAllowedAction(appOwner.user_id)
     await checkPlan(appOwner.user_id)
     const versionId = versionData ? versionData.id : version.id
