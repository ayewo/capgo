--- conflicted
+++ resolved
@@ -5,11 +5,7 @@
 
 serve(async (event: Request) => {
   const url = new URL(event.url)
-<<<<<<< HEAD
-  console.log('url', url.searchParams.get('service'))
-=======
   console.log('url', url, url.searchParams.get('service'))
->>>>>>> 25a98ed9
   if (url.searchParams.get('service') === 'database') {
     const { data, error } = await supabaseAdmin
       .from<definitions['apps']>('apps')
