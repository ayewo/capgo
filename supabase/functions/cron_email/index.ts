--- conflicted
+++ resolved
@@ -56,17 +56,10 @@
 function getFunComparison(comparison: keyof typeof funComparisons, stat: number): string {
   const thresholdsForComparisons = thresholds[comparison]
   const index = thresholdsForComparisons.findIndex((threshold, index) => {
-<<<<<<< HEAD
     const thresholdGreaterThenStat = threshold >= stat
-    const statGreaterOrEqualThresholdAndLastIndex = index === 2 && stat >= threshold
+    const lastIndexAndStatGreaterOrEqualThreshold = index === 2 && stat >= threshold
 
-    return thresholdGreaterThenStat || statGreaterOrEqualThresholdAndLastIndex
-=======
-    const thresholdGreaterThenStat = threshold >= stat;
-    const lastIndexAndStatGreaterOrEqualThreshold = index === 2 && stat >= threshold;
-
-    return thresholdGreaterThenStat || lastIndexAndStatGreaterOrEqualThreshold;
->>>>>>> 61b2ab8a
+    return thresholdGreaterThenStat || lastIndexAndStatGreaterOrEqualThreshold
   })
 
   if (index === -1 || index >= 3)
