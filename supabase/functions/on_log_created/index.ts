--- conflicted
+++ resolved
@@ -1,10 +1,6 @@
 import { serve } from 'https://deno.land/std@0.152.0/http/server.ts'
 import type { AppStatsIncrement } from '../_utils/supabase.ts'
-<<<<<<< HEAD
-import { supabaseAdmin } from '../_utils/supabase.ts'
-=======
 import { supabaseAdmin, updateOrAppStats } from '../_utils/supabase.ts'
->>>>>>> b0b6a670
 import type { definitions } from '../_utils/types_supabase.ts'
 import { sendRes } from '../_utils/utils.ts'
 
@@ -47,67 +43,6 @@
       const { data: dataVersionsMeta } = await supabaseAdmin
         .from<definitions['app_versions_meta']>('app_versions_meta')
         .select()
-<<<<<<< HEAD
-        .eq('id', record.id)
-        .single()
-      if (dataVersionsMeta)
-        increment.bandwidth = dataVersionsMeta.size
-      changed = true
-    }
-    // get device and check if update_at is today
-    const { data: dataDevice } = await supabaseAdmin
-      .from<definitions['devices']>('devices')
-      .select()
-      .eq('device_id', record.device_id)
-      .single()
-    if (dataDevice) {
-      // compare date with today
-      if (dataDevice.date_id !== month_id) {
-        increment.devices = 1
-        changed = true
-        await supabaseAdmin
-          .from<definitions['devices']>('devices')
-          .update({
-            date_id: month_id,
-          })
-          .eq('device_id', record.device_id)
-      }
-    }
-    if (changed) {
-      // get app_stats
-      const { data: dataAppStats } = await supabaseAdmin
-        .from<definitions['app_stats']>('app_stats')
-        .select()
-        .eq('app_id', record.app_id)
-        .eq('date_id', today_id)
-        .single()
-      if (dataAppStats) {
-        const { error } = await supabaseAdmin
-          .rpc('increment_stats', increment)
-        if (error)
-          console.error('increment_stats', error)
-      }
-      else {
-        // get app_versions_meta
-        const { data: dataAppVersion } = await supabaseAdmin
-          .from<definitions['app_versions']>('app_versions')
-          .select()
-          .eq('id', record.version)
-          .single()
-        if (!dataAppVersion) {
-          console.log('Cannot find app_versions', record.id)
-          return sendRes()
-        }
-        const newDay: definitions['app_stats'] = {
-          ...increment,
-          user_id: dataAppVersion?.user_id,
-        }
-        const { error } = await supabaseAdmin
-          .from<definitions['app_stats']>('app_stats')
-          .insert(newDay)
-        if (error)
-          console.error('Cannot create app_stats', error)
-=======
         .eq('id', record.version)
         .single()
       if (dataVersionsMeta)
@@ -133,7 +68,6 @@
             date_id: month_id,
           })
           .eq('device_id', record.device_id)
->>>>>>> b0b6a670
       }
     }
     if (changed) {
