--- conflicted
+++ resolved
@@ -793,7 +793,14 @@
           name?: string
           updated_at?: string | null
         }
-        Relationships: []
+        Relationships: [
+          {
+            foreignKeyName: "orgs_created_by_fkey"
+            columns: ["created_by"]
+            referencedRelation: "users"
+            referencedColumns: ["id"]
+          }
+        ]
       }
       plans: {
         Row: {
@@ -1154,6 +1161,12 @@
       [_ in never]: never
     }
     Functions: {
+      accept_invitation_to_org: {
+        Args: {
+          org_id: string
+        }
+        Returns: string
+      }
       calculate_cycle_usage: {
         Args: Record<PropertyKey, never>
         Returns: undefined
@@ -1166,7 +1179,6 @@
         | {
             Args: {
               min_right: Database["public"]["Enums"]["user_min_right"]
-              user_id: string
               org_id: string
               app_id: string
               channel_id: number
@@ -1176,6 +1188,7 @@
         | {
             Args: {
               min_right: Database["public"]["Enums"]["user_min_right"]
+              user_id: string
               org_id: string
               app_id: string
               channel_id: number
@@ -1315,13 +1328,13 @@
           }
       get_current_plan_name:
         | {
-            Args: {
-              userid: string
-            }
+            Args: Record<PropertyKey, never>
             Returns: string
           }
         | {
-            Args: Record<PropertyKey, never>
+            Args: {
+              userid: string
+            }
             Returns: string
           }
       get_cycle_info: {
@@ -1348,13 +1361,112 @@
       }
       get_max_plan:
         | {
-            Args: {
-              userid: string
-            }
+            Args: Record<PropertyKey, never>
             Returns: {
               mau: number
               storage: number
               bandwidth: number
+            }[]
+          }
+        | {
+            Args: {
+              userid: string
+            }
+            Returns: {
+              mau: number
+              storage: number
+              bandwidth: number
+            }[]
+          }
+      get_metered_usage:
+        | {
+            Args: Record<PropertyKey, never>
+            Returns: number
+          }
+        | {
+            Args: {
+              userid: string
+            }
+            Returns: Database["public"]["CompositeTypes"]["stats_table"]
+          }
+      get_org_members: {
+        Args: {
+          guild_id: string
+        }
+        Returns: {
+          aid: number
+          uid: string
+          email: string
+          image_url: string
+        }[]
+      }
+      get_orgs: {
+        Args: {
+          userid: string
+        }
+        Returns: {
+          id: string
+          logo: string
+          name: string
+        }[]
+      }
+      get_orgs_v2: {
+        Args: {
+          userid: string
+        }
+        Returns: {
+          gid: string
+          created_by: string
+          logo: string
+          name: string
+          role: string
+        }[]
+      }
+      get_plan_usage_percent:
+        | {
+            Args: {
+              dateid: string
+            }
+            Returns: number
+          }
+        | {
+            Args: {
+              userid: string
+              dateid: string
+            }
+            Returns: number
+          }
+      get_total_stats_v2:
+        | {
+            Args: {
+              dateid: string
+            }
+            Returns: {
+              mau: number
+              bandwidth: number
+              storage: number
+            }[]
+          }
+        | {
+            Args: {
+              userid: string
+              dateid: string
+            }
+            Returns: {
+              mau: number
+              bandwidth: number
+              storage: number
+            }[]
+          }
+      get_total_stats_v3:
+        | {
+            Args: {
+              userid: string
+            }
+            Returns: {
+              mau: number
+              bandwidth: number
+              storage: number
             }[]
           }
         | {
@@ -1365,93 +1477,41 @@
               storage: number
             }[]
           }
-      get_metered_usage:
-        | {
-            Args: {
-              userid: string
-            }
-            Returns: Database["public"]["CompositeTypes"]["stats_table"]
+      get_total_storage_size:
+        | {
+            Args: {
+              userid: string
+            }
+            Returns: number
           }
         | {
             Args: Record<PropertyKey, never>
             Returns: number
           }
-      get_plan_usage_percent:
-        | {
-            Args: {
-              userid: string
-              dateid: string
+        | {
+            Args: {
+              userid: string
+              app_id: string
             }
             Returns: number
           }
-        | {
-            Args: {
-              dateid: string
-            }
-            Returns: number
-          }
-      get_total_stats_v2:
-        | {
-            Args: {
-              userid: string
-              dateid: string
-            }
-            Returns: {
-              mau: number
-              bandwidth: number
-              storage: number
-            }[]
-          }
-        | {
-            Args: {
-              dateid: string
-            }
-            Returns: {
-              mau: number
-              bandwidth: number
-              storage: number
-            }[]
-          }
-      get_total_stats_v3:
-        | {
-            Args: {
-              userid: string
-            }
-            Returns: {
-              mau: number
-              bandwidth: number
-              storage: number
-            }[]
-          }
-        | {
-            Args: Record<PropertyKey, never>
-            Returns: {
-              mau: number
-              bandwidth: number
-              storage: number
-            }[]
-          }
-      get_total_storage_size:
-        | {
-            Args: Record<PropertyKey, never>
-            Returns: number
-          }
-        | {
-            Args: {
-              userid: string
+      get_user_id:
+        | {
+            Args: {
+              apikey: string
               app_id: string
             }
-            Returns: number
-          }
-        | {
-            Args: {
-              userid: string
-            }
-            Returns: number
-          }
-      get_user_id: {
-        Args: {
-          apikey: string
+            Returns: string
+          }
+        | {
+            Args: {
+              apikey: string
+            }
+            Returns: string
+          }
+      get_user_main_org_id: {
+        Args: {
+          user_id: string
         }
         Returns: string
       }
@@ -1465,23 +1525,6 @@
           open_app: number
         }[]
       }
-<<<<<<< HEAD
-      get_user_id:
-      | {
-        Args: {
-          apikey: string
-        }
-        Returns: string
-      }
-    | {
-        Args: {
-          apikey: string
-          app_id: string
-        }
-        Returns: string
-      }
-=======
->>>>>>> 968e488b
       has_min_right: {
         Args: {
           _userid: string
@@ -1492,6 +1535,45 @@
         }
         Returns: boolean
       }
+      http_post_helper: {
+        Args: {
+          function_name: string
+          function_type: string
+          body: Json
+        }
+        Returns: undefined
+      }
+      increment_stats: {
+        Args: {
+          app_id: string
+          date_id: string
+          bandwidth: number
+          version_size: number
+          channels: number
+          shared: number
+          mlu: number
+          mlu_real: number
+          versions: number
+          devices: number
+        }
+        Returns: undefined
+      }
+      increment_stats_v2: {
+        Args: {
+          app_id: string
+          date_id: string
+          bandwidth: number
+          version_size: number
+          channels: number
+          shared: number
+          mlu: number
+          mlu_real: number
+          versions: number
+          devices: number
+          devices_real: number
+        }
+        Returns: undefined
+      }
       increment_store: {
         Args: {
           app_id: string
@@ -1499,60 +1581,97 @@
         }
         Returns: undefined
       }
+      invite_user_to_org: {
+        Args: {
+          email: string
+          org_id: string
+          invite_type: Database["public"]["Enums"]["user_min_right"]
+        }
+        Returns: string
+      }
       is_admin:
         | {
-            Args: {
-              userid: string
-            }
-            Returns: boolean
-          }
-        | {
             Args: Record<PropertyKey, never>
             Returns: boolean
           }
-      is_allowed_action: {
-        Args: {
-          apikey: string
-        }
-        Returns: boolean
-      }
+        | {
+            Args: {
+              userid: string
+            }
+            Returns: boolean
+          }
+      is_allowed_action:
+        | {
+            Args: {
+              apikey: string
+              appid: string
+            }
+            Returns: boolean
+          }
+        | {
+            Args: {
+              apikey: string
+            }
+            Returns: boolean
+          }
       is_allowed_action_user:
         | {
-            Args: {
-              userid: string
-            }
-            Returns: boolean
-          }
-        | {
             Args: Record<PropertyKey, never>
             Returns: boolean
           }
+        | {
+            Args: {
+              userid: string
+            }
+            Returns: boolean
+          }
       is_allowed_capgkey:
-        | {
-            Args: {
-              apikey: string
-              keymode: Database["public"]["Enums"]["key_mode"][]
-            }
-            Returns: boolean
-          }
         | {
             Args: {
               apikey: string
               keymode: Database["public"]["Enums"]["key_mode"][]
               app_id: string
+              right: Database["public"]["Enums"]["user_min_right"]
+              user_id: string
+            }
+            Returns: boolean
+          }
+        | {
+            Args: {
+              apikey: string
+              keymode: Database["public"]["Enums"]["key_mode"][]
+              app_id: string
+              channel_id: number
+              right: Database["public"]["Enums"]["user_min_right"]
+              user_id: string
+            }
+            Returns: boolean
+          }
+        | {
+            Args: {
+              apikey: string
+              keymode: Database["public"]["Enums"]["key_mode"][]
+            }
+            Returns: boolean
+          }
+        | {
+            Args: {
+              apikey: string
+              keymode: Database["public"]["Enums"]["key_mode"][]
+              app_id: string
             }
             Returns: boolean
           }
       is_app_owner:
         | {
             Args: {
-              userid: string
               appid: string
             }
             Returns: boolean
           }
         | {
             Args: {
+              userid: string
               appid: string
             }
             Returns: boolean
@@ -1560,37 +1679,37 @@
       is_app_shared:
         | {
             Args: {
-              userid: string
               appid: string
             }
             Returns: boolean
           }
         | {
             Args: {
+              userid: string
               appid: string
             }
             Returns: boolean
           }
       is_canceled:
         | {
-            Args: {
-              userid: string
-            }
-            Returns: boolean
-          }
-        | {
             Args: Record<PropertyKey, never>
             Returns: boolean
           }
+        | {
+            Args: {
+              userid: string
+            }
+            Returns: boolean
+          }
       is_free_usage:
         | {
-            Args: {
-              userid: string
-            }
-            Returns: boolean
-          }
-        | {
             Args: Record<PropertyKey, never>
+            Returns: boolean
+          }
+        | {
+            Args: {
+              userid: string
+            }
             Returns: boolean
           }
       is_good_plan_v3:
@@ -1619,82 +1738,90 @@
         | {
             Args: {
               userid: string
+            }
+            Returns: boolean
+          }
+        | {
+            Args: {
+              userid: string
               ownerid: string
             }
             Returns: boolean
           }
-        | {
-            Args: {
-              ownerid: string
-            }
-            Returns: boolean
-          }
+      is_member_of_org: {
+        Args: {
+          user_id: string
+          org_id: string
+        }
+        Returns: boolean
+      }
       is_not_deleted: {
         Args: {
           email_check: string
         }
         Returns: boolean
       }
-      is_not_deleted_v2: {
-        Args: {
-          email_check: string
+      is_onboarded:
+        | {
+            Args: Record<PropertyKey, never>
+            Returns: boolean
+          }
+        | {
+            Args: {
+              userid: string
+            }
+            Returns: boolean
+          }
+      is_onboarding_needed:
+        | {
+            Args: Record<PropertyKey, never>
+            Returns: boolean
+          }
+        | {
+            Args: {
+              userid: string
+            }
+            Returns: boolean
+          }
+      is_owner_of_org: {
+        Args: {
+          user_id: string
+          org_id: string
         }
         Returns: boolean
       }
-      is_onboarded:
-        | {
-            Args: {
-              userid: string
-            }
-            Returns: boolean
-          }
+      is_paying:
         | {
             Args: Record<PropertyKey, never>
             Returns: boolean
           }
-      is_onboarding_needed:
-        | {
-            Args: {
-              userid: string
-            }
-            Returns: boolean
-          }
+        | {
+            Args: {
+              userid: string
+            }
+            Returns: boolean
+          }
+      is_trial:
         | {
             Args: Record<PropertyKey, never>
-            Returns: boolean
-          }
-      is_paying:
-        | {
-            Args: {
-              userid: string
-            }
-            Returns: boolean
-          }
-        | {
-            Args: Record<PropertyKey, never>
-            Returns: boolean
-          }
-      is_trial:
-        | {
-            Args: {
-              userid: string
-            }
             Returns: number
           }
         | {
-            Args: Record<PropertyKey, never>
-            Returns: boolean
+            Args: {
+              userid: string
+            }
+            Returns: number
           }
       is_version_shared:
         | {
             Args: {
-              userid: string
               versionid: number
             }
             Returns: boolean
           }
         | {
             Args: {
+              userid: string
               versionid: number
             }
             Returns: boolean
@@ -1728,13 +1855,32 @@
         | "deleted"
         | "canceled"
       usage_mode: "5min" | "day" | "cycle"
-      user_min_right: "read" | "upload" | "write" | "admin"
+      user_min_right:
+        | "invite_read"
+        | "invite_upload"
+        | "invite_write"
+        | "invite_admin"
+        | "read"
+        | "upload"
+        | "write"
+        | "admin"
       user_role: "read" | "upload" | "write" | "admin"
     }
     CompositeTypes: {
-      stat_time: {
-        device_id: string
+      orgs_table: {
+        id: string
+        created_by: string
         created_at: string
+        updated_at: string
+        logo: string
+        name: string
+      }
+      owned_orgs: {
+        id: string
+        created_by: string
+        logo: string
+        name: string
+        role: string
       }
       stats_table: {
         mau: number
