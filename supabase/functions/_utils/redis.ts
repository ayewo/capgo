--- conflicted
+++ resolved
@@ -1,11 +1,6 @@
 import type { Redis } from 'https://deno.land/x/redis@v0.24.0/mod.ts'
 import { connect, parseURL } from 'https://deno.land/x/redis@v0.24.0/mod.ts'
 import { getEnv } from './utils.ts'
-<<<<<<< HEAD
-
-let REDIS: Redis
-=======
->>>>>>> 163a0a22
 
 export async function getRedis() {
   const redisEnv = getEnv('REDIS_URL')
