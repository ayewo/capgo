--- conflicted
+++ resolved
@@ -35,13 +35,8 @@
 
 export const updateOrCreateVersion = async (update: Database['public']['Tables']['app_versions']['Insert']) => {
   console.log('updateOrCreateVersion', update)
-<<<<<<< HEAD
-  const { data, error } = await supabaseAdmin()
+  const { data } = await supabaseAdmin()
     .from('app_versions')
-=======
-  const { data } = await supabaseAdmin()
-    .from<definitions['app_versions']>('app_versions')
->>>>>>> 24692325
     .select()
     .eq('app_id', update.app_id)
     .eq('name', update.name)
@@ -144,13 +139,8 @@
 
 export const updateOrCreateDevice = async (update: Database['public']['Tables']['devices']['Insert']) => {
   console.log('updateOrCreateDevice', update)
-<<<<<<< HEAD
-  const { data, error } = await supabaseAdmin()
+  const { data } = await supabaseAdmin()
     .from('devices')
-=======
-  const { data } = await supabaseAdmin()
-    .from<definitions['devices']>('devices')
->>>>>>> 24692325
     .select()
     .eq('app_id', update.app_id)
     .eq('device_id', update.device_id)
