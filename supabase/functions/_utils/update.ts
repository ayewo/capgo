--- conflicted
+++ resolved
@@ -249,9 +249,6 @@
       plugin_version,
       version_name)
 
-<<<<<<< HEAD
-    const { versionData, channelData, channelOverride, devicesOverride } = await requestInfos(platform, app_id, device_id, version_name)
-=======
     const stat: Database['public']['Tables']['stats']['Insert'] = {
       platform: platform as Database['public']['Enums']['platform_os'],
       device_id,
@@ -260,8 +257,9 @@
       version_build,
       version: 0,
     }
-    const { versionData, channelData, channelOverride, devicesOverride } = await requestInfos(app_id, device_id, version_name)
->>>>>>> 6ecce914
+
+    const { versionData, channelData, channelOverride, devicesOverride } = await requestInfos(platform, app_id, device_id, version_name)
+
     if (!channelData && !channelOverride && !devicesOverride) {
       console.log(id, 'Cannot get channel or override', app_id, 'no default channel')
       if (versionData) {
