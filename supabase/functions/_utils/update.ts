--- conflicted
+++ resolved
@@ -273,13 +273,9 @@
       version: 0,
     }
 
-<<<<<<< HEAD
-    const { versionData, channelData, channelOverride, devicesOverride } = await requestInfos(platform, app_id, device_id, version_name)
-=======
-    const requestedInto = await requestInfos(app_id, device_id, version_name)
+    const requestedInto = await requestInfos(platform, app_id, device_id, version_name)
     const { versionData, channelOverride, devicesOverride } = requestedInto
     let { channelData } = requestedInto
->>>>>>> 3c99bcf5
 
     if (!channelData && !channelOverride && !devicesOverride) {
       console.log(id, 'Cannot get channel or override', app_id, 'no default channel')
