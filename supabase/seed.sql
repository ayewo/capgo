--- conflicted
+++ resolved
@@ -206,28 +206,7 @@
 -- Set old versions to deleted after retention passed 
 SELECT cron.schedule('Delete old app version', '40 0 * * *', $$CALL update_app_versions_retention()$$);
 -- update channel for progressive deploy if too many fail
-<<<<<<< HEAD
-(20, '*/10 * * * *', '
-    update channels
-    SET
-      "secondaryVersionPercentage" = CASE WHEN channels."secondVersion" not in (select version from stats where stats.action=''update_fail'' and 10800 > extract(epoch from now()) - extract(epoch from stats.created_at)) THEN "secondaryVersionPercentage" + 0.1 ELSE 0 END
-    where channels.enable_progressive_deploy = true
-    and channels."secondaryVersionPercentage" between 0 AND 0.9;
-    ', 'localhost', 5432, 'postgres', 'supabase_admin', 't', 'cron_progressive_deploy'),
-(25, '0 12 * * 6', '
-  SELECT net.http_post(
-    url := get_db_url() || ''/functions/v1/'' || ''cron_email'',
-    headers := jsonb_build_object(
-      ''Content-Type'',
-      ''application/json'',
-      ''apisecret'',
-      get_apikey()
-    ),
-    timeout_milliseconds := 300000
-  );
-  ', 'localhost', 5432, 'postgres', 'supabase_admin', 't', 'cron_email');
-=======
 SELECT cron.schedule('Update channel for progressive deploy if too many fail', '*/10 * * * *', $$CALL update_channels_progressive_deploy()$$);
 SELECT cron.schedule('Update web stats', '22 1 * * *', $$SELECT http_post_to_function('web_stats-background', 'external', '{}'::jsonb)$$);
 SELECT cron.schedule('Update plan', '0 1 * * *', $$SELECT http_post_to_function('cron_good_plan-background', 'external', '{}'::jsonb)$$);
->>>>>>> e7f055f4
+SELECT cron.schedule('Send stats email every week', '0 12 * * 6', $$SELECT http_post_to_function('cron_email', 'external', '{}'::jsonb)$$);