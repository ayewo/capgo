--- conflicted
+++ resolved
@@ -158,23 +158,11 @@
 FROM app_versions_meta
 GROUP BY date, app_id;
 
-<<<<<<< HEAD
-INSERT INTO app_storage_daily
-SELECT
-    toDate(created_at) AS date,
-    app_id,
-    sumIf(size, action = 'add') AS storage_added,
-    sumIf(size, action = 'delete') AS storage_deleted
-FROM app_versions_meta
-GROUP BY date, app_id;
-
-=======
 -- 
 -- Stats aggregation
 -- 
 
 -- drop table aggregate_daily;
->>>>>>> 960fd10c
 CREATE TABLE IF NOT EXISTS aggregate_daily
 (
     date Date,
@@ -191,39 +179,6 @@
 PARTITION BY toYYYYMM(date)
 ORDER BY (date, app_id);
 
-<<<<<<< HEAD
-CREATE MATERIALIZED VIEW aggregate_daily_mv
-TO aggregate_daily
-AS
-SELECT
-    logs_daily.date as date,
-    logs_daily.app_id as app_id,
-    app_storage_daily.storage_added as storage_added,
-    app_storage_daily.storage_deleted as storage_deleted,
-    logs_daily.bandwidth as bandwidth,
-    mau.mau AS mau,
-    logs_daily.get as get,
-    logs_daily.fail as fail,
-    logs_daily.install as install,
-    logs_daily.uninstall as uninstall
-FROM logs_daily
-FULL JOIN app_storage_daily ON logs_daily.date = app_storage_daily.date AND logs_daily.app_id = app_storage_daily.app_id
-FULL JOIN mau ON logs_daily.date = mau.date AND logs_daily.app_id = mau.app_id;
-
-
-INSERT INTO aggregate_daily
-SELECT
-    l.date,
-    l.app_id,
-    a.storage_added,
-    a.storage_deleted,
-    l.bandwidth,
-    m.mau,
-    l.get,
-    l.fail,
-    l.install,
-    l.uninstall,
-=======
 -- Recreate the aggregate_daily Materialized View
 CREATE MATERIALIZED VIEW IF NOT EXISTS aggregate_daily_mv
 TO aggregate_daily
@@ -239,7 +194,6 @@
     l.fail as fail,
     l.install as install,
     l.uninstall as uninstall
->>>>>>> 960fd10c
 FROM logs_daily AS l
 FULL JOIN app_storage_daily AS a ON l.date = a.date AND l.app_id = a.app_id
 FULL JOIN mau AS m ON l.date = m.date AND l.app_id = m.app_id;
@@ -269,22 +223,9 @@
 FROM aggregate_daily
 GROUP BY month, app_id;
 
-<<<<<<< HEAD
-INSERT INTO aggregate_monthly
-SELECT
-    toStartOfMonth(date) AS month,
-    app_id,
-    sum(storage_added) AS storage_added,
-    sum(storage_deleted) AS storage_deleted,
-    sum(bandwidth) AS bandwidth,
-    max(mau) AS mau
-FROM aggregate_daily
-GROUP BY month, app_id;
-=======
 -- 
 -- Sessions stats
 -- 
->>>>>>> 960fd10c
 
 CREATE TABLE IF NOT EXISTS sessions
 (
@@ -327,13 +268,10 @@
 GROUP BY device_id, app_id;
 
 
-<<<<<<< HEAD
-=======
 -- 
 -- Install and fail stats
 -- 
 
->>>>>>> 960fd10c
 CREATE TABLE IF NOT EXISTS daily_aggregate_logs
 (
     date Date,
@@ -389,9 +327,6 @@
     count UInt64
 ) ENGINE = SummingMergeTree()
 PARTITION BY toYYYYMM(date)
-<<<<<<< HEAD
-ORDER BY (date, app_id);
-=======
 ORDER BY (date, app_id);
 
 -- Recreate the mau Materialized View
@@ -404,5 +339,4 @@
     countDistinct(device_id) AS count
 FROM logs
 WHERE created_at >= toStartOfMonth(date) AND created_at < toStartOfMonth(date + INTERVAL 1 MONTH)
-GROUP BY date, app_id;
->>>>>>> 960fd10c
+GROUP BY date, app_id;