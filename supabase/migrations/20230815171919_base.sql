--- conflicted
+++ resolved
@@ -944,7 +944,6 @@
 End;  
 $$;
 
-<<<<<<< HEAD
 CREATE FUNCTION "public"."is_allowed_capgkey"("apikey" "text", "keymode" "public"."key_mode"[], "app_id" character varying, "right" "public"."user_min_right", "user_id" "uuid") RETURNS boolean
     LANGUAGE "plpgsql" SECURITY DEFINER
     AS $$
@@ -967,8 +966,6 @@
 End;  
 $$;
 
-=======
->>>>>>> f48413c8
 -- TODO: use auth.uid() instead of passing it as argument for better security
 CREATE OR REPLACE FUNCTION "public"."is_app_owner"("userid" "uuid", "appid" character varying) RETURNS boolean
     LANGUAGE "plpgsql" SECURITY DEFINER
@@ -2766,10 +2763,10 @@
 TO authenticated
 WITH CHECK ("public"."check_min_rights"('admin'::"public"."user_min_right", auth.uid(), "public"."get_user_main_org_id"(created_by), NULL::character varying, NULL::bigint));
 
-CREATE POLICY "Allow org member to select " ON "public"."app_stats"
-AS PERMISSIVE FOR SELECT
-TO authenticated
-USING ("public"."check_min_rights"('read'::"public"."user_min_right", auth.uid(), "public"."get_user_main_org_id"(user_id), app_id, NULL::bigint));
+-- CREATE POLICY "Allow org member to select " ON "public"."app_stats"
+-- AS PERMISSIVE FOR SELECT
+-- TO authenticated
+-- USING ("public"."check_min_rights"('read'::"public"."user_min_right", auth.uid(), "public"."get_user_main_org_id"(user_id), app_id, NULL::bigint));
 
 CREATE POLICY "Allow org members to select" ON "public"."devices"
 AS PERMISSIVE FOR SELECT
@@ -3314,30 +3311,27 @@
 REVOKE EXECUTE ON FUNCTION public.remove_enum_value(enum_type regtype, enum_value text) FROM authenticated;
 GRANT EXECUTE ON FUNCTION public.remove_enum_value(enum_type regtype, enum_value text) TO postgres;
 
-<<<<<<< HEAD
-REVOKE EXECUTE ON FUNCTION public.update_app_usage(minutes_interval INT) FROM PUBLIC;
-REVOKE EXECUTE ON FUNCTION public.update_app_usage(minutes_interval INT) FROM anon;
-REVOKE EXECUTE ON FUNCTION public.update_app_usage(minutes_interval INT) FROM authenticated;
-GRANT EXECUTE ON FUNCTION public.update_app_usage(minutes_interval INT) TO postgres;
-
-REVOKE EXECUTE ON FUNCTION public.calculate_daily_app_usage() FROM PUBLIC;
-REVOKE EXECUTE ON FUNCTION public.calculate_daily_app_usage() FROM anon;
-REVOKE EXECUTE ON FUNCTION public.calculate_daily_app_usage() FROM authenticated;
-GRANT EXECUTE ON FUNCTION public.calculate_daily_app_usage() TO postgres;
-
-REVOKE EXECUTE ON FUNCTION public.calculate_cycle_usage() FROM PUBLIC;
-REVOKE EXECUTE ON FUNCTION public.calculate_cycle_usage() FROM anon;
-REVOKE EXECUTE ON FUNCTION public.calculate_cycle_usage() FROM authenticated;
-GRANT EXECUTE ON FUNCTION public.calculate_cycle_usage() TO postgres;
+-- REVOKE EXECUTE ON FUNCTION public.update_app_usage(minutes_interval INT) FROM PUBLIC;
+-- REVOKE EXECUTE ON FUNCTION public.update_app_usage(minutes_interval INT) FROM anon;
+-- REVOKE EXECUTE ON FUNCTION public.update_app_usage(minutes_interval INT) FROM authenticated;
+-- GRANT EXECUTE ON FUNCTION public.update_app_usage(minutes_interval INT) TO postgres;
+
+-- REVOKE EXECUTE ON FUNCTION public.calculate_daily_app_usage() FROM PUBLIC;
+-- REVOKE EXECUTE ON FUNCTION public.calculate_daily_app_usage() FROM anon;
+-- REVOKE EXECUTE ON FUNCTION public.calculate_daily_app_usage() FROM authenticated;
+-- GRANT EXECUTE ON FUNCTION public.calculate_daily_app_usage() TO postgres;
+
+-- REVOKE EXECUTE ON FUNCTION public.calculate_cycle_usage() FROM PUBLIC;
+-- REVOKE EXECUTE ON FUNCTION public.calculate_cycle_usage() FROM anon;
+-- REVOKE EXECUTE ON FUNCTION public.calculate_cycle_usage() FROM authenticated;
+-- GRANT EXECUTE ON FUNCTION public.calculate_cycle_usage() TO postgres;
 
 GRANT EXECUTE ON FUNCTION "public"."check_min_rights"("min_right" "public"."user_min_right", "user_id" "uuid", "org_id" "uuid", "app_id" character varying, "channel_id" bigint) TO PUBLIC;
 GRANT EXECUTE ON FUNCTION "public"."check_min_rights"("min_right" "public"."user_min_right", "user_id" "uuid", "org_id" "uuid", "app_id" character varying, "channel_id" bigint) TO anon;
 GRANT EXECUTE ON FUNCTION "public"."check_min_rights"("min_right" "public"."user_min_right", "user_id" "uuid", "org_id" "uuid", "app_id" character varying, "channel_id" bigint) TO authenticated;
-=======
 REVOKE EXECUTE ON FUNCTION "public"."check_min_rights"("min_right" "public"."user_min_right", "user_id" "uuid", "org_id" "uuid", "app_id" character varying, "channel_id" bigint) FROM PUBLIC;
 REVOKE EXECUTE ON FUNCTION "public"."check_min_rights"("min_right" "public"."user_min_right", "user_id" "uuid", "org_id" "uuid", "app_id" character varying, "channel_id" bigint) FROM anon;
 REVOKE EXECUTE ON FUNCTION "public"."check_min_rights"("min_right" "public"."user_min_right", "user_id" "uuid", "org_id" "uuid", "app_id" character varying, "channel_id" bigint) FROM authenticated;
->>>>>>> f48413c8
 GRANT EXECUTE ON FUNCTION "public"."check_min_rights"("min_right" "public"."user_min_right", "user_id" "uuid", "org_id" "uuid", "app_id" character varying, "channel_id" bigint) TO postgres;
 
 REVOKE EXECUTE ON FUNCTION public.count_all_apps() FROM PUBLIC;
