apply plugin: 'com.android.application'
configurations {
    all {
        exclude group: 'androidx.lifecycle', module: 'lifecycle-runtime-ktx'
        exclude group: 'androidx.lifecycle', module: 'lifecycle-viewmodel-ktx'
    }
}
android {
    compileSdkVersion rootProject.ext.compileSdkVersion
    defaultConfig {
        applicationId "ee.forgr.capacitor_go"
        minSdkVersion rootProject.ext.minSdkVersion
        targetSdkVersion rootProject.ext.targetSdkVersion
<<<<<<< HEAD
		versionCode 13901600
		versionName "1.39.1"
=======
		versionCode 16607999
		versionName "1.66.7"
>>>>>>> 20a8b24b
        testInstrumentationRunner "androidx.test.runner.AndroidJUnitRunner"
        aaptOptions {
             // Files and dirs to omit from the packaged assets dir, modified to accommodate modern web apps.
             // Default: https://android.googlesource.com/platform/frameworks/base/+/282e181b58cf72b6ca770dc7ca5f91f135444502/tools/aapt/AaptAssets.cpp#61
            ignoreAssetsPattern '!.svn:!.git:!.ds_store:!*.scc:.*:!CVS:!thumbs.db:!picasa.ini:!*~'
        }
    }
    buildTypes {
        release {
            minifyEnabled false
            proguardFiles getDefaultProguardFile('proguard-android.txt'), 'proguard-rules.pro'
        }
    }
}

repositories {
    flatDir{
        dirs '../capacitor-cordova-android-plugins/src/main/libs', 'libs'
    }
}

dependencies {
    implementation "androidx.core:core-splashscreen:$coreSplashScreenVersion"
    implementation "androidx.coordinatorlayout:coordinatorlayout:$androidxCoordinatorLayoutVersion"
    implementation fileTree(include: ['*.jar'], dir: 'libs')
    implementation "androidx.appcompat:appcompat:$androidxAppCompatVersion"
    implementation project(':capacitor-android')
    implementation 'com.android.volley:volley:1.2.1'
    testImplementation "junit:junit:$junitVersion"
    androidTestImplementation "androidx.test.ext:junit:$androidxJunitVersion"
    androidTestImplementation "androidx.test.espresso:espresso-core:$androidxEspressoCoreVersion"
    implementation project(':capacitor-cordova-android-plugins')
    implementation 'com.squareup:seismic:1.0.3'
}

apply from: 'capacitor.build.gradle'

try {
    def servicesJSON = file('google-services.json')
    if (servicesJSON.text) {
        apply plugin: 'com.google.gms.google-services'
    }
} catch(Exception e) {
    logger.info("google-services.json not found, google-services plugin not applied. Push Notifications won't work")
}<|MERGE_RESOLUTION|>--- conflicted
+++ resolved
@@ -11,13 +11,8 @@
         applicationId "ee.forgr.capacitor_go"
         minSdkVersion rootProject.ext.minSdkVersion
         targetSdkVersion rootProject.ext.targetSdkVersion
-<<<<<<< HEAD
-		versionCode 13901600
-		versionName "1.39.1"
-=======
 		versionCode 16607999
 		versionName "1.66.7"
->>>>>>> 20a8b24b
         testInstrumentationRunner "androidx.test.runner.AndroidJUnitRunner"
         aaptOptions {
              // Files and dirs to omit from the packaged assets dir, modified to accommodate modern web apps.
