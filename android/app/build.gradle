--- conflicted
+++ resolved
@@ -6,13 +6,8 @@
         applicationId "ee.forgr.capacitor_go"
         minSdkVersion rootProject.ext.minSdkVersion
         targetSdkVersion rootProject.ext.targetSdkVersion
-<<<<<<< HEAD
-		versionCode 1180300
-		versionName "1.18.0"
-=======
 		versionCode 1183900
 		versionName "1.18.39"
->>>>>>> 6648dfa1
         testInstrumentationRunner "androidx.test.runner.AndroidJUnitRunner"
         aaptOptions {
              // Files and dirs to omit from the packaged assets dir, modified to accommodate modern web apps.
