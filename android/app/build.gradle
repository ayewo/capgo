apply plugin: 'com.android.application'

android {
    compileSdkVersion rootProject.ext.compileSdkVersion
    defaultConfig {
        applicationId "ee.forgr.capacitor_go"
        minSdkVersion rootProject.ext.minSdkVersion
        targetSdkVersion rootProject.ext.targetSdkVersion
<<<<<<< HEAD
		versionCode 1067100
		versionName "1.6.7"
=======
		versionCode 1070900
		versionName "1.7.9"
>>>>>>> c0df1377
        testInstrumentationRunner "androidx.test.runner.AndroidJUnitRunner"
        aaptOptions {
             // Files and dirs to omit from the packaged assets dir, modified to accommodate modern web apps.
             // Default: https://android.googlesource.com/platform/frameworks/base/+/282e181b58cf72b6ca770dc7ca5f91f135444502/tools/aapt/AaptAssets.cpp#61
            ignoreAssetsPattern '!.svn:!.git:!.ds_store:!*.scc:.*:!CVS:!thumbs.db:!picasa.ini:!*~'
        }
    }
    buildTypes {
        release {
            minifyEnabled false
            proguardFiles getDefaultProguardFile('proguard-android.txt'), 'proguard-rules.pro'
        }
    }
}

repositories {
    flatDir{
        dirs '../capacitor-cordova-android-plugins/src/main/libs', 'libs'
    }
}

dependencies {
    implementation fileTree(include: ['*.jar'], dir: 'libs')
    implementation "androidx.appcompat:appcompat:$androidxAppCompatVersion"
    implementation project(':capacitor-android')
    testImplementation "junit:junit:$junitVersion"
    androidTestImplementation "androidx.test.ext:junit:$androidxJunitVersion"
    androidTestImplementation "androidx.test.espresso:espresso-core:$androidxEspressoCoreVersion"
    implementation project(':capacitor-cordova-android-plugins')
    implementation 'com.squareup:seismic:1.0.3'
}

apply from: 'capacitor.build.gradle'

try {
    def servicesJSON = file('google-services.json')
    if (servicesJSON.text) {
        apply plugin: 'com.google.gms.google-services'
    }
} catch(Exception e) {
    logger.info("google-services.json not found, google-services plugin not applied. Push Notifications won't work")
}<|MERGE_RESOLUTION|>--- conflicted
+++ resolved
@@ -6,13 +6,8 @@
         applicationId "ee.forgr.capacitor_go"
         minSdkVersion rootProject.ext.minSdkVersion
         targetSdkVersion rootProject.ext.targetSdkVersion
-<<<<<<< HEAD
-		versionCode 1067100
-		versionName "1.6.7"
-=======
 		versionCode 1070900
 		versionName "1.7.9"
->>>>>>> c0df1377
         testInstrumentationRunner "androidx.test.runner.AndroidJUnitRunner"
         aaptOptions {
              // Files and dirs to omit from the packaged assets dir, modified to accommodate modern web apps.
