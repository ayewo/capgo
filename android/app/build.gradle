--- conflicted
+++ resolved
@@ -6,13 +6,8 @@
         applicationId "ee.forgr.capacitor_go"
         minSdkVersion rootProject.ext.minSdkVersion
         targetSdkVersion rootProject.ext.targetSdkVersion
-<<<<<<< HEAD
-        versionCode 30804
-        versionName "0.30.8-alpha.4"
-=======
         versionCode "3008"
         versionName "0.30.8"
->>>>>>> 34465caf
         testInstrumentationRunner "androidx.test.runner.AndroidJUnitRunner"
         aaptOptions {
              // Files and dirs to omit from the packaged assets dir, modified to accommodate modern web apps.
