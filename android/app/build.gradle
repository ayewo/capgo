apply plugin: 'com.android.application'
configurations {
    all {
        exclude group: 'androidx.lifecycle', module: 'lifecycle-runtime-ktx'
        exclude group: 'androidx.lifecycle', module: 'lifecycle-viewmodel-ktx'
    }
}
android {
    compileSdkVersion rootProject.ext.compileSdkVersion
    defaultConfig {
        applicationId "ee.forgr.capacitor_go"
        minSdkVersion rootProject.ext.minSdkVersion
        targetSdkVersion rootProject.ext.targetSdkVersion
<<<<<<< HEAD
		versionCode 16614999
=======
		versionCode 16614607
>>>>>>> 64409db4
		versionName "1.66.14"
        testInstrumentationRunner "androidx.test.runner.AndroidJUnitRunner"
        aaptOptions {
             // Files and dirs to omit from the packaged assets dir, modified to accommodate modern web apps.
             // Default: https://android.googlesource.com/platform/frameworks/base/+/282e181b58cf72b6ca770dc7ca5f91f135444502/tools/aapt/AaptAssets.cpp#61
            ignoreAssetsPattern '!.svn:!.git:!.ds_store:!*.scc:.*:!CVS:!thumbs.db:!picasa.ini:!*~'
        }
    }
    buildTypes {
        release {
            minifyEnabled false
            proguardFiles getDefaultProguardFile('proguard-android.txt'), 'proguard-rules.pro'
        }
    }
}

repositories {
    flatDir{
        dirs '../capacitor-cordova-android-plugins/src/main/libs', 'libs'
    }
}

dependencies {
    implementation "androidx.core:core-splashscreen:$coreSplashScreenVersion"
    implementation "androidx.coordinatorlayout:coordinatorlayout:$androidxCoordinatorLayoutVersion"
    implementation fileTree(include: ['*.jar'], dir: 'libs')
    implementation "androidx.appcompat:appcompat:$androidxAppCompatVersion"
    implementation project(':capacitor-android')
    implementation 'com.android.volley:volley:1.2.1'
    testImplementation "junit:junit:$junitVersion"
    androidTestImplementation "androidx.test.ext:junit:$androidxJunitVersion"
    androidTestImplementation "androidx.test.espresso:espresso-core:$androidxEspressoCoreVersion"
    implementation project(':capacitor-cordova-android-plugins')
    implementation 'com.squareup:seismic:1.0.3'
}

apply from: 'capacitor.build.gradle'

try {
    def servicesJSON = file('google-services.json')
    if (servicesJSON.text) {
        apply plugin: 'com.google.gms.google-services'
    }
} catch(Exception e) {
    logger.info("google-services.json not found, google-services plugin not applied. Push Notifications won't work")
}<|MERGE_RESOLUTION|>--- conflicted
+++ resolved
@@ -11,11 +11,7 @@
         applicationId "ee.forgr.capacitor_go"
         minSdkVersion rootProject.ext.minSdkVersion
         targetSdkVersion rootProject.ext.targetSdkVersion
-<<<<<<< HEAD
-		versionCode 16614999
-=======
 		versionCode 16614607
->>>>>>> 64409db4
 		versionName "1.66.14"
         testInstrumentationRunner "androidx.test.runner.AndroidJUnitRunner"
         aaptOptions {
