--- conflicted
+++ resolved
@@ -6,13 +6,8 @@
         applicationId "ee.forgr.capacitor_go"
         minSdkVersion rootProject.ext.minSdkVersion
         targetSdkVersion rootProject.ext.targetSdkVersion
-<<<<<<< HEAD
-		versionCode 1090300
-		versionName "1.9.0"
-=======
 		versionCode 1131100
 		versionName "1.13.11"
->>>>>>> 7d0734ff
         testInstrumentationRunner "androidx.test.runner.AndroidJUnitRunner"
         aaptOptions {
              // Files and dirs to omit from the packaged assets dir, modified to accommodate modern web apps.
