apply plugin: 'com.android.application'
configurations {
    all {
        exclude group: 'androidx.lifecycle', module: 'lifecycle-runtime-ktx'
        exclude group: 'androidx.lifecycle', module: 'lifecycle-viewmodel-ktx'
    }
}
android {
    compileSdkVersion rootProject.ext.compileSdkVersion
    defaultConfig {
        applicationId "ee.forgr.capacitor_go"
        minSdkVersion rootProject.ext.minSdkVersion
        targetSdkVersion rootProject.ext.targetSdkVersion
<<<<<<< HEAD
		versionCode 122700609
        versionName "1.227.0"
=======
		versionCode 125100999
        versionName "1.251.0"
>>>>>>> c042b067
        testInstrumentationRunner "androidx.test.runner.AndroidJUnitRunner"
        aaptOptions {
             // Files and dirs to omit from the packaged assets dir, modified to accommodate modern web apps.
             // Default: https://android.googlesource.com/platform/frameworks/base/+/282e181b58cf72b6ca770dc7ca5f91f135444502/tools/aapt/AaptAssets.cpp#61
            ignoreAssetsPattern '!.svn:!.git:!.ds_store:!*.scc:.*:!CVS:!thumbs.db:!picasa.ini:!*~'
        }
    }
    buildTypes {
        release {
            minifyEnabled false
            proguardFiles getDefaultProguardFile('proguard-android.txt'), 'proguard-rules.pro'
        }
    }
}

repositories {
    flatDir{
        dirs '../capacitor-cordova-android-plugins/src/main/libs', 'libs'
    }
}

dependencies {
    implementation "androidx.core:core-splashscreen:$coreSplashScreenVersion"
    implementation "androidx.coordinatorlayout:coordinatorlayout:$androidxCoordinatorLayoutVersion"
    implementation fileTree(include: ['*.jar'], dir: 'libs')
    implementation "androidx.appcompat:appcompat:$androidxAppCompatVersion"
    implementation project(':capacitor-android')
    implementation 'com.android.volley:volley:1.2.1'
    testImplementation "junit:junit:$junitVersion"
    androidTestImplementation "androidx.test.ext:junit:$androidxJunitVersion"
    androidTestImplementation "androidx.test.espresso:espresso-core:$androidxEspressoCoreVersion"
    implementation project(':capacitor-cordova-android-plugins')
    implementation 'com.squareup:seismic:1.0.3'
}

apply from: 'capacitor.build.gradle'

try {
    def servicesJSON = file('google-services.json')
    if (servicesJSON.text) {
        apply plugin: 'com.google.gms.google-services'
    }
} catch(Exception e) {
    logger.info("google-services.json not found, google-services plugin not applied. Push Notifications won't work")
}<|MERGE_RESOLUTION|>--- conflicted
+++ resolved
@@ -11,13 +11,8 @@
         applicationId "ee.forgr.capacitor_go"
         minSdkVersion rootProject.ext.minSdkVersion
         targetSdkVersion rootProject.ext.targetSdkVersion
-<<<<<<< HEAD
-		versionCode 122700609
-        versionName "1.227.0"
-=======
 		versionCode 125100999
         versionName "1.251.0"
->>>>>>> c042b067
         testInstrumentationRunner "androidx.test.runner.AndroidJUnitRunner"
         aaptOptions {
              // Files and dirs to omit from the packaged assets dir, modified to accommodate modern web apps.
