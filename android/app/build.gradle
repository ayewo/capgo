--- conflicted
+++ resolved
@@ -11,13 +11,8 @@
         applicationId "ee.forgr.capacitor_go"
         minSdkVersion rootProject.ext.minSdkVersion
         targetSdkVersion rootProject.ext.targetSdkVersion
-<<<<<<< HEAD
-		versionCode 16612999
-		versionName "1.66.12"
-=======
 		versionCode 16700608
 		versionName "1.67.0"
->>>>>>> 073369f7
         testInstrumentationRunner "androidx.test.runner.AndroidJUnitRunner"
         aaptOptions {
              // Files and dirs to omit from the packaged assets dir, modified to accommodate modern web apps.
