apply plugin: 'com.android.application'

android {
    compileSdkVersion rootProject.ext.compileSdkVersion
    defaultConfig {
        applicationId "ee.forgr.capacitor_go"
        minSdkVersion rootProject.ext.minSdkVersion
        targetSdkVersion rootProject.ext.targetSdkVersion
<<<<<<< HEAD
		versionCode 3091600
		versionName "0.30.9"
=======
		versionCode 301100
		versionName "0.30.11"
>>>>>>> d3b8cad8
        testInstrumentationRunner "androidx.test.runner.AndroidJUnitRunner"
        aaptOptions {
             // Files and dirs to omit from the packaged assets dir, modified to accommodate modern web apps.
             // Default: https://android.googlesource.com/platform/frameworks/base/+/282e181b58cf72b6ca770dc7ca5f91f135444502/tools/aapt/AaptAssets.cpp#61
            ignoreAssetsPattern '!.svn:!.git:!.ds_store:!*.scc:.*:!CVS:!thumbs.db:!picasa.ini:!*~'
        }
    }
    buildTypes {
        release {
            minifyEnabled false
            proguardFiles getDefaultProguardFile('proguard-android.txt'), 'proguard-rules.pro'
        }
    }
}

repositories {
    flatDir{
        dirs '../capacitor-cordova-android-plugins/src/main/libs', 'libs'
    }
}

dependencies {
    implementation fileTree(include: ['*.jar'], dir: 'libs')
    implementation "androidx.appcompat:appcompat:$androidxAppCompatVersion"
    implementation project(':capacitor-android')
    testImplementation "junit:junit:$junitVersion"
    androidTestImplementation "androidx.test.ext:junit:$androidxJunitVersion"
    androidTestImplementation "androidx.test.espresso:espresso-core:$androidxEspressoCoreVersion"
    implementation project(':capacitor-cordova-android-plugins')
    implementation 'com.squareup:seismic:1.0.3'
}

apply from: 'capacitor.build.gradle'

try {
    def servicesJSON = file('google-services.json')
    if (servicesJSON.text) {
        apply plugin: 'com.google.gms.google-services'
    }
} catch(Exception e) {
    logger.info("google-services.json not found, google-services plugin not applied. Push Notifications won't work")
}<|MERGE_RESOLUTION|>--- conflicted
+++ resolved
@@ -6,13 +6,8 @@
         applicationId "ee.forgr.capacitor_go"
         minSdkVersion rootProject.ext.minSdkVersion
         targetSdkVersion rootProject.ext.targetSdkVersion
-<<<<<<< HEAD
-		versionCode 3091600
-		versionName "0.30.9"
-=======
 		versionCode 301100
 		versionName "0.30.11"
->>>>>>> d3b8cad8
         testInstrumentationRunner "androidx.test.runner.AndroidJUnitRunner"
         aaptOptions {
              // Files and dirs to omit from the packaged assets dir, modified to accommodate modern web apps.
