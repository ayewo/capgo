apply plugin: 'com.android.application'
configurations {
    all {
        exclude group: 'androidx.lifecycle', module: 'lifecycle-runtime-ktx'
        exclude group: 'androidx.lifecycle', module: 'lifecycle-viewmodel-ktx'
    }
}
android {
    compileSdkVersion rootProject.ext.compileSdkVersion
    defaultConfig {
        applicationId "ee.forgr.capacitor_go"
        minSdkVersion rootProject.ext.minSdkVersion
        targetSdkVersion rootProject.ext.targetSdkVersion
<<<<<<< HEAD
		versionCode 16700609
		versionName "1.67.0"
=======
		versionCode 16613999
		versionName "1.66.13"
>>>>>>> 8332af2b
        testInstrumentationRunner "androidx.test.runner.AndroidJUnitRunner"
        aaptOptions {
             // Files and dirs to omit from the packaged assets dir, modified to accommodate modern web apps.
             // Default: https://android.googlesource.com/platform/frameworks/base/+/282e181b58cf72b6ca770dc7ca5f91f135444502/tools/aapt/AaptAssets.cpp#61
            ignoreAssetsPattern '!.svn:!.git:!.ds_store:!*.scc:.*:!CVS:!thumbs.db:!picasa.ini:!*~'
        }
    }
    buildTypes {
        release {
            minifyEnabled false
            proguardFiles getDefaultProguardFile('proguard-android.txt'), 'proguard-rules.pro'
        }
    }
}

repositories {
    flatDir{
        dirs '../capacitor-cordova-android-plugins/src/main/libs', 'libs'
    }
}

dependencies {
    implementation "androidx.core:core-splashscreen:$coreSplashScreenVersion"
    implementation "androidx.coordinatorlayout:coordinatorlayout:$androidxCoordinatorLayoutVersion"
    implementation fileTree(include: ['*.jar'], dir: 'libs')
    implementation "androidx.appcompat:appcompat:$androidxAppCompatVersion"
    implementation project(':capacitor-android')
    implementation 'com.android.volley:volley:1.2.1'
    testImplementation "junit:junit:$junitVersion"
    androidTestImplementation "androidx.test.ext:junit:$androidxJunitVersion"
    androidTestImplementation "androidx.test.espresso:espresso-core:$androidxEspressoCoreVersion"
    implementation project(':capacitor-cordova-android-plugins')
    implementation 'com.squareup:seismic:1.0.3'
}

apply from: 'capacitor.build.gradle'

try {
    def servicesJSON = file('google-services.json')
    if (servicesJSON.text) {
        apply plugin: 'com.google.gms.google-services'
    }
} catch(Exception e) {
    logger.info("google-services.json not found, google-services plugin not applied. Push Notifications won't work")
}<|MERGE_RESOLUTION|>--- conflicted
+++ resolved
@@ -11,13 +11,8 @@
         applicationId "ee.forgr.capacitor_go"
         minSdkVersion rootProject.ext.minSdkVersion
         targetSdkVersion rootProject.ext.targetSdkVersion
-<<<<<<< HEAD
-		versionCode 16700609
-		versionName "1.67.0"
-=======
 		versionCode 16613999
 		versionName "1.66.13"
->>>>>>> 8332af2b
         testInstrumentationRunner "androidx.test.runner.AndroidJUnitRunner"
         aaptOptions {
              // Files and dirs to omit from the packaged assets dir, modified to accommodate modern web apps.
