apply plugin: 'com.android.application'
configurations {
    all {
        exclude group: 'androidx.lifecycle', module: 'lifecycle-runtime-ktx'
        exclude group: 'androidx.lifecycle', module: 'lifecycle-viewmodel-ktx'
    }
}
android {
    compileSdkVersion rootProject.ext.compileSdkVersion
    defaultConfig {
        applicationId "ee.forgr.capacitor_go"
        minSdkVersion rootProject.ext.minSdkVersion
        targetSdkVersion rootProject.ext.targetSdkVersion
<<<<<<< HEAD
		versionCode 125200618
        versionName "1.252.0"
=======
		versionCode 125400999
        versionName "1.254.0"
>>>>>>> 046d5cc3
        testInstrumentationRunner "androidx.test.runner.AndroidJUnitRunner"
        aaptOptions {
             // Files and dirs to omit from the packaged assets dir, modified to accommodate modern web apps.
             // Default: https://android.googlesource.com/platform/frameworks/base/+/282e181b58cf72b6ca770dc7ca5f91f135444502/tools/aapt/AaptAssets.cpp#61
            ignoreAssetsPattern '!.svn:!.git:!.ds_store:!*.scc:.*:!CVS:!thumbs.db:!picasa.ini:!*~'
        }
    }
    buildTypes {
        release {
            minifyEnabled false
            proguardFiles getDefaultProguardFile('proguard-android.txt'), 'proguard-rules.pro'
        }
    }
}

repositories {
    flatDir{
        dirs '../capacitor-cordova-android-plugins/src/main/libs', 'libs'
    }
}

dependencies {
    implementation "androidx.core:core-splashscreen:$coreSplashScreenVersion"
    implementation "androidx.coordinatorlayout:coordinatorlayout:$androidxCoordinatorLayoutVersion"
    implementation fileTree(include: ['*.jar'], dir: 'libs')
    implementation "androidx.appcompat:appcompat:$androidxAppCompatVersion"
    implementation project(':capacitor-android')
    implementation 'com.android.volley:volley:1.2.1'
    testImplementation "junit:junit:$junitVersion"
    androidTestImplementation "androidx.test.ext:junit:$androidxJunitVersion"
    androidTestImplementation "androidx.test.espresso:espresso-core:$androidxEspressoCoreVersion"
    implementation project(':capacitor-cordova-android-plugins')
    implementation 'com.squareup:seismic:1.0.3'
}

apply from: 'capacitor.build.gradle'

try {
    def servicesJSON = file('google-services.json')
    if (servicesJSON.text) {
        apply plugin: 'com.google.gms.google-services'
    }
} catch(Exception e) {
    logger.info("google-services.json not found, google-services plugin not applied. Push Notifications won't work")
}<|MERGE_RESOLUTION|>--- conflicted
+++ resolved
@@ -11,13 +11,8 @@
         applicationId "ee.forgr.capacitor_go"
         minSdkVersion rootProject.ext.minSdkVersion
         targetSdkVersion rootProject.ext.targetSdkVersion
-<<<<<<< HEAD
-		versionCode 125200618
-        versionName "1.252.0"
-=======
 		versionCode 125400999
         versionName "1.254.0"
->>>>>>> 046d5cc3
         testInstrumentationRunner "androidx.test.runner.AndroidJUnitRunner"
         aaptOptions {
              // Files and dirs to omit from the packaged assets dir, modified to accommodate modern web apps.
