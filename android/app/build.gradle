apply plugin: 'com.android.application'

android {
    compileSdkVersion rootProject.ext.compileSdkVersion
    defaultConfig {
        applicationId "ee.forgr.capacitor_go"
        minSdkVersion rootProject.ext.minSdkVersion
        targetSdkVersion rootProject.ext.targetSdkVersion
<<<<<<< HEAD
		versionCode 1140500
		versionName "1.14.5"
=======
		versionCode 1150000
		versionName "1.15.0"
>>>>>>> 8660d69d
        testInstrumentationRunner "androidx.test.runner.AndroidJUnitRunner"
        aaptOptions {
             // Files and dirs to omit from the packaged assets dir, modified to accommodate modern web apps.
             // Default: https://android.googlesource.com/platform/frameworks/base/+/282e181b58cf72b6ca770dc7ca5f91f135444502/tools/aapt/AaptAssets.cpp#61
            ignoreAssetsPattern '!.svn:!.git:!.ds_store:!*.scc:.*:!CVS:!thumbs.db:!picasa.ini:!*~'
        }
    }
    buildTypes {
        release {
            minifyEnabled false
            proguardFiles getDefaultProguardFile('proguard-android.txt'), 'proguard-rules.pro'
        }
    }
}

repositories {
    flatDir{
        dirs '../capacitor-cordova-android-plugins/src/main/libs', 'libs'
    }
}

dependencies {
    implementation "androidx.core:core-splashscreen:$coreSplashScreenVersion"
    implementation "androidx.coordinatorlayout:coordinatorlayout:$androidxCoordinatorLayoutVersion"
    implementation fileTree(include: ['*.jar'], dir: 'libs')
    implementation "androidx.appcompat:appcompat:$androidxAppCompatVersion"
    implementation project(':capacitor-android')
    implementation 'com.android.volley:volley:1.2.0'
    testImplementation "junit:junit:$junitVersion"
    androidTestImplementation "androidx.test.ext:junit:$androidxJunitVersion"
    androidTestImplementation "androidx.test.espresso:espresso-core:$androidxEspressoCoreVersion"
    implementation project(':capacitor-cordova-android-plugins')
    implementation 'com.squareup:seismic:1.0.3'
}

apply from: 'capacitor.build.gradle'

try {
    def servicesJSON = file('google-services.json')
    if (servicesJSON.text) {
        apply plugin: 'com.google.gms.google-services'
    }
} catch(Exception e) {
    logger.info("google-services.json not found, google-services plugin not applied. Push Notifications won't work")
}<|MERGE_RESOLUTION|>--- conflicted
+++ resolved
@@ -6,13 +6,8 @@
         applicationId "ee.forgr.capacitor_go"
         minSdkVersion rootProject.ext.minSdkVersion
         targetSdkVersion rootProject.ext.targetSdkVersion
-<<<<<<< HEAD
-		versionCode 1140500
-		versionName "1.14.5"
-=======
 		versionCode 1150000
 		versionName "1.15.0"
->>>>>>> 8660d69d
         testInstrumentationRunner "androidx.test.runner.AndroidJUnitRunner"
         aaptOptions {
              // Files and dirs to omit from the packaged assets dir, modified to accommodate modern web apps.
