--- conflicted
+++ resolved
@@ -7,12 +7,8 @@
 import { supa_url } from './utils.mjs'
 
 const exec = promisify(execCb)
-<<<<<<< HEAD
-const folders = readdirSync('./supabase/functions').filter(file => !file.startsWith('_') && file !== 'demo')
-=======
 const folders = readdirSync('./supabase/functions')
   .filter(file => !file.startsWith('_'))
->>>>>>> c0df1377
 
 const token = process.env.SUPABASE_TOKEN || ''
 const projectRef = supa_url.split('.')[0].replace('https://', '')
