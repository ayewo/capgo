--- conflicted
+++ resolved
@@ -349,22 +349,14 @@
 				ASSETCATALOG_COMPILER_APPICON_NAME = AppIcon;
 				CODE_SIGN_ENTITLEMENTS = App/App.entitlements;
 				CODE_SIGN_STYLE = Automatic;
-<<<<<<< HEAD
-				CURRENT_PROJECT_VERSION = 1211100;
-=======
 				CURRENT_PROJECT_VERSION = "1211299";
->>>>>>> c2e11943
 				DEVELOPMENT_TEAM = UVTJ336J2D;
 				INFOPLIST_FILE = App/Info.plist;
 				INFOPLIST_KEY_CFBundleDisplayName = Capgo;
 				INFOPLIST_KEY_LSApplicationCategoryType = "public.app-category.developer-tools";
 				IPHONEOS_DEPLOYMENT_TARGET = 13.0;
 				LD_RUNPATH_SEARCH_PATHS = "$(inherited) @executable_path/Frameworks";
-<<<<<<< HEAD
-				MARKETING_VERSION = 1.21.11;
-=======
 				MARKETING_VERSION = "1.21.12";
->>>>>>> c2e11943
 				OTHER_SWIFT_FLAGS = "$(inherited) \"-D\" \"COCOAPODS\" \"-DDEBUG\"";
 				PRODUCT_BUNDLE_IDENTIFIER = ee.forgr.capacitorgo;
 				PRODUCT_NAME = "$(TARGET_NAME)";
@@ -381,22 +373,14 @@
 				ASSETCATALOG_COMPILER_APPICON_NAME = AppIcon;
 				CODE_SIGN_ENTITLEMENTS = App/App.entitlements;
 				CODE_SIGN_STYLE = Automatic;
-<<<<<<< HEAD
-				CURRENT_PROJECT_VERSION = 1211100;
-=======
 				CURRENT_PROJECT_VERSION = "1211299";
->>>>>>> c2e11943
 				DEVELOPMENT_TEAM = UVTJ336J2D;
 				INFOPLIST_FILE = App/Info.plist;
 				INFOPLIST_KEY_CFBundleDisplayName = Capgo;
 				INFOPLIST_KEY_LSApplicationCategoryType = "public.app-category.developer-tools";
 				IPHONEOS_DEPLOYMENT_TARGET = 13.0;
 				LD_RUNPATH_SEARCH_PATHS = "$(inherited) @executable_path/Frameworks";
-<<<<<<< HEAD
-				MARKETING_VERSION = 1.21.11;
-=======
 				MARKETING_VERSION = "1.21.12";
->>>>>>> c2e11943
 				PRODUCT_BUNDLE_IDENTIFIER = ee.forgr.capacitorgo;
 				PRODUCT_NAME = "$(TARGET_NAME)";
 				SWIFT_ACTIVE_COMPILATION_CONDITIONS = "";
