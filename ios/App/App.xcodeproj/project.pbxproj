--- conflicted
+++ resolved
@@ -349,11 +349,7 @@
 				ASSETCATALOG_COMPILER_APPICON_NAME = AppIcon;
 				CODE_SIGN_ENTITLEMENTS = App/App.entitlements;
 				CODE_SIGN_STYLE = Automatic;
-<<<<<<< HEAD
-				CURRENT_PROJECT_VERSION = 1033500601;
-=======
 				CURRENT_PROJECT_VERSION = 1034000999;
->>>>>>> cd84f26a
 				DEVELOPMENT_TEAM = UVTJ336J2D;
 				INFOPLIST_FILE = App/Info.plist;
 				INFOPLIST_KEY_CFBundleDisplayName = Capgo;
@@ -377,11 +373,7 @@
 				ASSETCATALOG_COMPILER_APPICON_NAME = AppIcon;
 				CODE_SIGN_ENTITLEMENTS = App/App.entitlements;
 				CODE_SIGN_STYLE = Automatic;
-<<<<<<< HEAD
-				CURRENT_PROJECT_VERSION = 1033500601;
-=======
 				CURRENT_PROJECT_VERSION = 1034000999;
->>>>>>> cd84f26a
 				DEVELOPMENT_TEAM = UVTJ336J2D;
 				INFOPLIST_FILE = App/Info.plist;
 				INFOPLIST_KEY_CFBundleDisplayName = Capgo;
