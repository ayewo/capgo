// !$*UTF8*$!
{
	archiveVersion = 1;
	classes = {
	};
	objectVersion = 48;
	objects = {

/* Begin PBXBuildFile section */
		2FAD9763203C412B000D30F8 /* config.xml in Resources */ = {isa = PBXBuildFile; fileRef = 2FAD9762203C412B000D30F8 /* config.xml */; };
		50379B232058CBB4000EE86E /* capacitor.config.json in Resources */ = {isa = PBXBuildFile; fileRef = 50379B222058CBB4000EE86E /* capacitor.config.json */; };
		504EC3081FED79650016851F /* AppDelegate.swift in Sources */ = {isa = PBXBuildFile; fileRef = 504EC3071FED79650016851F /* AppDelegate.swift */; };
		504EC30D1FED79650016851F /* Main.storyboard in Resources */ = {isa = PBXBuildFile; fileRef = 504EC30B1FED79650016851F /* Main.storyboard */; };
		504EC30F1FED79650016851F /* Assets.xcassets in Resources */ = {isa = PBXBuildFile; fileRef = 504EC30E1FED79650016851F /* Assets.xcassets */; };
		504EC3121FED79650016851F /* LaunchScreen.storyboard in Resources */ = {isa = PBXBuildFile; fileRef = 504EC3101FED79650016851F /* LaunchScreen.storyboard */; };
		50B271D11FEDC1A000F3C39B /* public in Resources */ = {isa = PBXBuildFile; fileRef = 50B271D01FEDC1A000F3C39B /* public */; };
		A084ECDBA7D38E1E42DFC39D /* Pods_App.framework in Frameworks */ = {isa = PBXBuildFile; fileRef = AF277DCFFFF123FFC6DF26C7 /* Pods_App.framework */; };
/* End PBXBuildFile section */

/* Begin PBXFileReference section */
		2FAD9762203C412B000D30F8 /* config.xml */ = {isa = PBXFileReference; lastKnownFileType = text.xml; path = config.xml; sourceTree = "<group>"; };
		50379B222058CBB4000EE86E /* capacitor.config.json */ = {isa = PBXFileReference; fileEncoding = 4; lastKnownFileType = text.json; path = capacitor.config.json; sourceTree = "<group>"; };
		504EC3041FED79650016851F /* App.app */ = {isa = PBXFileReference; explicitFileType = wrapper.application; includeInIndex = 0; path = App.app; sourceTree = BUILT_PRODUCTS_DIR; };
		504EC3071FED79650016851F /* AppDelegate.swift */ = {isa = PBXFileReference; lastKnownFileType = sourcecode.swift; path = AppDelegate.swift; sourceTree = "<group>"; };
		504EC30C1FED79650016851F /* Base */ = {isa = PBXFileReference; lastKnownFileType = file.storyboard; name = Base; path = Base.lproj/Main.storyboard; sourceTree = "<group>"; };
		504EC30E1FED79650016851F /* Assets.xcassets */ = {isa = PBXFileReference; lastKnownFileType = folder.assetcatalog; path = Assets.xcassets; sourceTree = "<group>"; };
		504EC3111FED79650016851F /* Base */ = {isa = PBXFileReference; lastKnownFileType = file.storyboard; name = Base; path = Base.lproj/LaunchScreen.storyboard; sourceTree = "<group>"; };
		504EC3131FED79650016851F /* Info.plist */ = {isa = PBXFileReference; lastKnownFileType = text.plist.xml; path = Info.plist; sourceTree = "<group>"; };
		50B271D01FEDC1A000F3C39B /* public */ = {isa = PBXFileReference; lastKnownFileType = folder; path = public; sourceTree = "<group>"; };
		8620E68C277BE58F00FC9D48 /* App.entitlements */ = {isa = PBXFileReference; lastKnownFileType = text.plist.entitlements; path = App.entitlements; sourceTree = "<group>"; };
		AF277DCFFFF123FFC6DF26C7 /* Pods_App.framework */ = {isa = PBXFileReference; explicitFileType = wrapper.framework; includeInIndex = 0; path = Pods_App.framework; sourceTree = BUILT_PRODUCTS_DIR; };
		AF51FD2D460BCFE21FA515B2 /* Pods-App.release.xcconfig */ = {isa = PBXFileReference; includeInIndex = 1; lastKnownFileType = text.xcconfig; name = "Pods-App.release.xcconfig"; path = "Pods/Target Support Files/Pods-App/Pods-App.release.xcconfig"; sourceTree = "<group>"; };
		FC68EB0AF532CFC21C3344DD /* Pods-App.debug.xcconfig */ = {isa = PBXFileReference; includeInIndex = 1; lastKnownFileType = text.xcconfig; name = "Pods-App.debug.xcconfig"; path = "Pods/Target Support Files/Pods-App/Pods-App.debug.xcconfig"; sourceTree = "<group>"; };
/* End PBXFileReference section */

/* Begin PBXFrameworksBuildPhase section */
		504EC3011FED79650016851F /* Frameworks */ = {
			isa = PBXFrameworksBuildPhase;
			buildActionMask = 2147483647;
			files = (
				A084ECDBA7D38E1E42DFC39D /* Pods_App.framework in Frameworks */,
			);
			runOnlyForDeploymentPostprocessing = 0;
		};
/* End PBXFrameworksBuildPhase section */

/* Begin PBXGroup section */
		27E2DDA53C4D2A4D1A88CE4A /* Frameworks */ = {
			isa = PBXGroup;
			children = (
				AF277DCFFFF123FFC6DF26C7 /* Pods_App.framework */,
			);
			name = Frameworks;
			sourceTree = "<group>";
		};
		504EC2FB1FED79650016851F = {
			isa = PBXGroup;
			children = (
				504EC3061FED79650016851F /* App */,
				504EC3051FED79650016851F /* Products */,
				7F8756D8B27F46E3366F6CEA /* Pods */,
				27E2DDA53C4D2A4D1A88CE4A /* Frameworks */,
			);
			sourceTree = "<group>";
		};
		504EC3051FED79650016851F /* Products */ = {
			isa = PBXGroup;
			children = (
				504EC3041FED79650016851F /* App.app */,
			);
			name = Products;
			sourceTree = "<group>";
		};
		504EC3061FED79650016851F /* App */ = {
			isa = PBXGroup;
			children = (
				8620E68C277BE58F00FC9D48 /* App.entitlements */,
				50379B222058CBB4000EE86E /* capacitor.config.json */,
				504EC3071FED79650016851F /* AppDelegate.swift */,
				504EC30B1FED79650016851F /* Main.storyboard */,
				504EC30E1FED79650016851F /* Assets.xcassets */,
				504EC3101FED79650016851F /* LaunchScreen.storyboard */,
				504EC3131FED79650016851F /* Info.plist */,
				2FAD9762203C412B000D30F8 /* config.xml */,
				50B271D01FEDC1A000F3C39B /* public */,
			);
			path = App;
			sourceTree = "<group>";
		};
		7F8756D8B27F46E3366F6CEA /* Pods */ = {
			isa = PBXGroup;
			children = (
				FC68EB0AF532CFC21C3344DD /* Pods-App.debug.xcconfig */,
				AF51FD2D460BCFE21FA515B2 /* Pods-App.release.xcconfig */,
			);
			name = Pods;
			sourceTree = "<group>";
		};
/* End PBXGroup section */

/* Begin PBXNativeTarget section */
		504EC3031FED79650016851F /* App */ = {
			isa = PBXNativeTarget;
			buildConfigurationList = 504EC3161FED79650016851F /* Build configuration list for PBXNativeTarget "App" */;
			buildPhases = (
				6634F4EFEBD30273BCE97C65 /* [CP] Check Pods Manifest.lock */,
				504EC3001FED79650016851F /* Sources */,
				504EC3011FED79650016851F /* Frameworks */,
				504EC3021FED79650016851F /* Resources */,
				9592DBEFFC6D2A0C8D5DEB22 /* [CP] Embed Pods Frameworks */,
			);
			buildRules = (
			);
			dependencies = (
			);
			name = App;
			productName = App;
			productReference = 504EC3041FED79650016851F /* App.app */;
			productType = "com.apple.product-type.application";
		};
/* End PBXNativeTarget section */

/* Begin PBXProject section */
		504EC2FC1FED79650016851F /* Project object */ = {
			isa = PBXProject;
			attributes = {
				LastSwiftUpdateCheck = 920;
				LastUpgradeCheck = 920;
				TargetAttributes = {
					504EC3031FED79650016851F = {
						CreatedOnToolsVersion = 9.2;
						LastSwiftMigration = 1100;
						ProvisioningStyle = Manual;
					};
				};
			};
			buildConfigurationList = 504EC2FF1FED79650016851F /* Build configuration list for PBXProject "App" */;
			compatibilityVersion = "Xcode 8.0";
			developmentRegion = en;
			hasScannedForEncodings = 0;
			knownRegions = (
				en,
				Base,
			);
			mainGroup = 504EC2FB1FED79650016851F;
			productRefGroup = 504EC3051FED79650016851F /* Products */;
			projectDirPath = "";
			projectRoot = "";
			targets = (
				504EC3031FED79650016851F /* App */,
			);
		};
/* End PBXProject section */

/* Begin PBXResourcesBuildPhase section */
		504EC3021FED79650016851F /* Resources */ = {
			isa = PBXResourcesBuildPhase;
			buildActionMask = 2147483647;
			files = (
				504EC3121FED79650016851F /* LaunchScreen.storyboard in Resources */,
				50B271D11FEDC1A000F3C39B /* public in Resources */,
				504EC30F1FED79650016851F /* Assets.xcassets in Resources */,
				50379B232058CBB4000EE86E /* capacitor.config.json in Resources */,
				504EC30D1FED79650016851F /* Main.storyboard in Resources */,
				2FAD9763203C412B000D30F8 /* config.xml in Resources */,
			);
			runOnlyForDeploymentPostprocessing = 0;
		};
/* End PBXResourcesBuildPhase section */

/* Begin PBXShellScriptBuildPhase section */
		6634F4EFEBD30273BCE97C65 /* [CP] Check Pods Manifest.lock */ = {
			isa = PBXShellScriptBuildPhase;
			buildActionMask = 2147483647;
			files = (
			);
			inputPaths = (
				"${PODS_PODFILE_DIR_PATH}/Podfile.lock",
				"${PODS_ROOT}/Manifest.lock",
			);
			name = "[CP] Check Pods Manifest.lock";
			outputPaths = (
				"$(DERIVED_FILE_DIR)/Pods-App-checkManifestLockResult.txt",
			);
			runOnlyForDeploymentPostprocessing = 0;
			shellPath = /bin/sh;
			shellScript = "diff \"${PODS_PODFILE_DIR_PATH}/Podfile.lock\" \"${PODS_ROOT}/Manifest.lock\" > /dev/null\nif [ $? != 0 ] ; then\n    # print error to STDERR\n    echo \"error: The sandbox is not in sync with the Podfile.lock. Run 'pod install' or update your CocoaPods installation.\" >&2\n    exit 1\nfi\n# This output is used by Xcode 'outputs' to avoid re-running this script phase.\necho \"SUCCESS\" > \"${SCRIPT_OUTPUT_FILE_0}\"\n";
			showEnvVarsInLog = 0;
		};
		9592DBEFFC6D2A0C8D5DEB22 /* [CP] Embed Pods Frameworks */ = {
			isa = PBXShellScriptBuildPhase;
			buildActionMask = 2147483647;
			files = (
			);
			inputPaths = (
			);
			name = "[CP] Embed Pods Frameworks";
			outputPaths = (
			);
			runOnlyForDeploymentPostprocessing = 0;
			shellPath = /bin/sh;
			shellScript = "\"${PODS_ROOT}/Target Support Files/Pods-App/Pods-App-frameworks.sh\"\n";
			showEnvVarsInLog = 0;
		};
/* End PBXShellScriptBuildPhase section */

/* Begin PBXSourcesBuildPhase section */
		504EC3001FED79650016851F /* Sources */ = {
			isa = PBXSourcesBuildPhase;
			buildActionMask = 2147483647;
			files = (
				504EC3081FED79650016851F /* AppDelegate.swift in Sources */,
			);
			runOnlyForDeploymentPostprocessing = 0;
		};
/* End PBXSourcesBuildPhase section */

/* Begin PBXVariantGroup section */
		504EC30B1FED79650016851F /* Main.storyboard */ = {
			isa = PBXVariantGroup;
			children = (
				504EC30C1FED79650016851F /* Base */,
			);
			name = Main.storyboard;
			sourceTree = "<group>";
		};
		504EC3101FED79650016851F /* LaunchScreen.storyboard */ = {
			isa = PBXVariantGroup;
			children = (
				504EC3111FED79650016851F /* Base */,
			);
			name = LaunchScreen.storyboard;
			sourceTree = "<group>";
		};
/* End PBXVariantGroup section */

/* Begin XCBuildConfiguration section */
		504EC3141FED79650016851F /* Debug */ = {
			isa = XCBuildConfiguration;
			buildSettings = {
				ALWAYS_SEARCH_USER_PATHS = NO;
				CLANG_ANALYZER_NONNULL = YES;
				CLANG_ANALYZER_NUMBER_OBJECT_CONVERSION = YES_AGGRESSIVE;
				CLANG_CXX_LANGUAGE_STANDARD = "gnu++14";
				CLANG_CXX_LIBRARY = "libc++";
				CLANG_ENABLE_MODULES = YES;
				CLANG_ENABLE_OBJC_ARC = YES;
				CLANG_WARN_BLOCK_CAPTURE_AUTORELEASING = YES;
				CLANG_WARN_BOOL_CONVERSION = YES;
				CLANG_WARN_COMMA = YES;
				CLANG_WARN_CONSTANT_CONVERSION = YES;
				CLANG_WARN_DIRECT_OBJC_ISA_USAGE = YES_ERROR;
				CLANG_WARN_DOCUMENTATION_COMMENTS = YES;
				CLANG_WARN_EMPTY_BODY = YES;
				CLANG_WARN_ENUM_CONVERSION = YES;
				CLANG_WARN_INFINITE_RECURSION = YES;
				CLANG_WARN_INT_CONVERSION = YES;
				CLANG_WARN_NON_LITERAL_NULL_CONVERSION = YES;
				CLANG_WARN_OBJC_LITERAL_CONVERSION = YES;
				CLANG_WARN_OBJC_ROOT_CLASS = YES_ERROR;
				CLANG_WARN_RANGE_LOOP_ANALYSIS = YES;
				CLANG_WARN_STRICT_PROTOTYPES = YES;
				CLANG_WARN_SUSPICIOUS_MOVE = YES;
				CLANG_WARN_UNGUARDED_AVAILABILITY = YES_AGGRESSIVE;
				CLANG_WARN_UNREACHABLE_CODE = YES;
				CLANG_WARN__DUPLICATE_METHOD_MATCH = YES;
				CODE_SIGN_IDENTITY = "iPhone Developer";
				COPY_PHASE_STRIP = NO;
				DEBUG_INFORMATION_FORMAT = dwarf;
				ENABLE_STRICT_OBJC_MSGSEND = YES;
				ENABLE_TESTABILITY = YES;
				GCC_C_LANGUAGE_STANDARD = gnu11;
				GCC_DYNAMIC_NO_PIC = NO;
				GCC_NO_COMMON_BLOCKS = YES;
				GCC_OPTIMIZATION_LEVEL = 0;
				GCC_PREPROCESSOR_DEFINITIONS = (
					"DEBUG=1",
					"$(inherited)",
				);
				GCC_WARN_64_TO_32_BIT_CONVERSION = YES;
				GCC_WARN_ABOUT_RETURN_TYPE = YES_ERROR;
				GCC_WARN_UNDECLARED_SELECTOR = YES;
				GCC_WARN_UNINITIALIZED_AUTOS = YES_AGGRESSIVE;
				GCC_WARN_UNUSED_FUNCTION = YES;
				GCC_WARN_UNUSED_VARIABLE = YES;
				IPHONEOS_DEPLOYMENT_TARGET = 13.0;
				MTL_ENABLE_DEBUG_INFO = YES;
				ONLY_ACTIVE_ARCH = YES;
				SDKROOT = iphoneos;
				SWIFT_ACTIVE_COMPILATION_CONDITIONS = DEBUG;
				SWIFT_OPTIMIZATION_LEVEL = "-Onone";
			};
			name = Debug;
		};
		504EC3151FED79650016851F /* Release */ = {
			isa = XCBuildConfiguration;
			buildSettings = {
				ALWAYS_SEARCH_USER_PATHS = NO;
				CLANG_ANALYZER_NONNULL = YES;
				CLANG_ANALYZER_NUMBER_OBJECT_CONVERSION = YES_AGGRESSIVE;
				CLANG_CXX_LANGUAGE_STANDARD = "gnu++14";
				CLANG_CXX_LIBRARY = "libc++";
				CLANG_ENABLE_MODULES = YES;
				CLANG_ENABLE_OBJC_ARC = YES;
				CLANG_WARN_BLOCK_CAPTURE_AUTORELEASING = YES;
				CLANG_WARN_BOOL_CONVERSION = YES;
				CLANG_WARN_COMMA = YES;
				CLANG_WARN_CONSTANT_CONVERSION = YES;
				CLANG_WARN_DIRECT_OBJC_ISA_USAGE = YES_ERROR;
				CLANG_WARN_DOCUMENTATION_COMMENTS = YES;
				CLANG_WARN_EMPTY_BODY = YES;
				CLANG_WARN_ENUM_CONVERSION = YES;
				CLANG_WARN_INFINITE_RECURSION = YES;
				CLANG_WARN_INT_CONVERSION = YES;
				CLANG_WARN_NON_LITERAL_NULL_CONVERSION = YES;
				CLANG_WARN_OBJC_LITERAL_CONVERSION = YES;
				CLANG_WARN_OBJC_ROOT_CLASS = YES_ERROR;
				CLANG_WARN_RANGE_LOOP_ANALYSIS = YES;
				CLANG_WARN_STRICT_PROTOTYPES = YES;
				CLANG_WARN_SUSPICIOUS_MOVE = YES;
				CLANG_WARN_UNGUARDED_AVAILABILITY = YES_AGGRESSIVE;
				CLANG_WARN_UNREACHABLE_CODE = YES;
				CLANG_WARN__DUPLICATE_METHOD_MATCH = YES;
				CODE_SIGN_IDENTITY = "iPhone Developer";
				COPY_PHASE_STRIP = NO;
				DEBUG_INFORMATION_FORMAT = "dwarf-with-dsym";
				ENABLE_NS_ASSERTIONS = NO;
				ENABLE_STRICT_OBJC_MSGSEND = YES;
				GCC_C_LANGUAGE_STANDARD = gnu11;
				GCC_NO_COMMON_BLOCKS = YES;
				GCC_WARN_64_TO_32_BIT_CONVERSION = YES;
				GCC_WARN_ABOUT_RETURN_TYPE = YES_ERROR;
				GCC_WARN_UNDECLARED_SELECTOR = YES;
				GCC_WARN_UNINITIALIZED_AUTOS = YES_AGGRESSIVE;
				GCC_WARN_UNUSED_FUNCTION = YES;
				GCC_WARN_UNUSED_VARIABLE = YES;
				IPHONEOS_DEPLOYMENT_TARGET = 13.0;
				MTL_ENABLE_DEBUG_INFO = NO;
				SDKROOT = iphoneos;
				SWIFT_OPTIMIZATION_LEVEL = "-Owholemodule";
				VALIDATE_PRODUCT = YES;
			};
			name = Release;
		};
		504EC3171FED79650016851F /* Debug */ = {
			isa = XCBuildConfiguration;
			baseConfigurationReference = FC68EB0AF532CFC21C3344DD /* Pods-App.debug.xcconfig */;
			buildSettings = {
				ASSETCATALOG_COMPILER_APPICON_NAME = AppIcon;
				CODE_SIGN_ENTITLEMENTS = App/App.entitlements;
<<<<<<< HEAD
				"CODE_SIGN_IDENTITY[sdk=iphoneos*]" = "iPhone Distribution";
				CODE_SIGN_STYLE = Manual;
				CURRENT_PROJECT_VERSION = 13650999;
				DEVELOPMENT_TEAM = "";
				"DEVELOPMENT_TEAM[sdk=iphoneos*]" = UVTJ336J2D;
=======
				CODE_SIGN_STYLE = Automatic;
				CURRENT_PROJECT_VERSION = 13651999;
				DEVELOPMENT_TEAM = UVTJ336J2D;
>>>>>>> 1f49520f
				INFOPLIST_FILE = App/Info.plist;
				INFOPLIST_KEY_CFBundleDisplayName = Capgo;
				INFOPLIST_KEY_LSApplicationCategoryType = "public.app-category.developer-tools";
				IPHONEOS_DEPLOYMENT_TARGET = 13.0;
				LD_RUNPATH_SEARCH_PATHS = "$(inherited) @executable_path/Frameworks";
				MARKETING_VERSION = 1.36.51;
				OTHER_SWIFT_FLAGS = "$(inherited) \"-D\" \"COCOAPODS\" \"-DDEBUG\"";
				PRODUCT_BUNDLE_IDENTIFIER = ee.forgr.capacitorgo;
				PRODUCT_NAME = "$(TARGET_NAME)";
				PROVISIONING_PROFILE_SPECIFIER = "";
				"PROVISIONING_PROFILE_SPECIFIER[sdk=iphoneos*]" = "match AppStore ee.forgr.capacitorgo";
				SWIFT_ACTIVE_COMPILATION_CONDITIONS = DEBUG;
				SWIFT_VERSION = 5.0;
				TARGETED_DEVICE_FAMILY = "1,2";
			};
			name = Debug;
		};
		504EC3181FED79650016851F /* Release */ = {
			isa = XCBuildConfiguration;
			baseConfigurationReference = AF51FD2D460BCFE21FA515B2 /* Pods-App.release.xcconfig */;
			buildSettings = {
				ASSETCATALOG_COMPILER_APPICON_NAME = AppIcon;
				CODE_SIGN_ENTITLEMENTS = App/App.entitlements;
<<<<<<< HEAD
				"CODE_SIGN_IDENTITY[sdk=iphoneos*]" = "iPhone Distribution";
				CODE_SIGN_STYLE = Manual;
				CURRENT_PROJECT_VERSION = 13650999;
				DEVELOPMENT_TEAM = "";
				"DEVELOPMENT_TEAM[sdk=iphoneos*]" = UVTJ336J2D;
=======
				CODE_SIGN_STYLE = Automatic;
				CURRENT_PROJECT_VERSION = 13651999;
				DEVELOPMENT_TEAM = UVTJ336J2D;
>>>>>>> 1f49520f
				INFOPLIST_FILE = App/Info.plist;
				INFOPLIST_KEY_CFBundleDisplayName = Capgo;
				INFOPLIST_KEY_LSApplicationCategoryType = "public.app-category.developer-tools";
				IPHONEOS_DEPLOYMENT_TARGET = 13.0;
				LD_RUNPATH_SEARCH_PATHS = "$(inherited) @executable_path/Frameworks";
				MARKETING_VERSION = 1.36.51;
				PRODUCT_BUNDLE_IDENTIFIER = ee.forgr.capacitorgo;
				PRODUCT_NAME = "$(TARGET_NAME)";
				PROVISIONING_PROFILE_SPECIFIER = "";
				"PROVISIONING_PROFILE_SPECIFIER[sdk=iphoneos*]" = "match AppStore ee.forgr.capacitorgo";
				SWIFT_ACTIVE_COMPILATION_CONDITIONS = "";
				SWIFT_VERSION = 5.0;
				TARGETED_DEVICE_FAMILY = "1,2";
			};
			name = Release;
		};
/* End XCBuildConfiguration section */

/* Begin XCConfigurationList section */
		504EC2FF1FED79650016851F /* Build configuration list for PBXProject "App" */ = {
			isa = XCConfigurationList;
			buildConfigurations = (
				504EC3141FED79650016851F /* Debug */,
				504EC3151FED79650016851F /* Release */,
			);
			defaultConfigurationIsVisible = 0;
			defaultConfigurationName = Release;
		};
		504EC3161FED79650016851F /* Build configuration list for PBXNativeTarget "App" */ = {
			isa = XCConfigurationList;
			buildConfigurations = (
				504EC3171FED79650016851F /* Debug */,
				504EC3181FED79650016851F /* Release */,
			);
			defaultConfigurationIsVisible = 0;
			defaultConfigurationName = Release;
		};
/* End XCConfigurationList section */
	};
	rootObject = 504EC2FC1FED79650016851F /* Project object */;
}<|MERGE_RESOLUTION|>--- conflicted
+++ resolved
@@ -348,17 +348,11 @@
 			buildSettings = {
 				ASSETCATALOG_COMPILER_APPICON_NAME = AppIcon;
 				CODE_SIGN_ENTITLEMENTS = App/App.entitlements;
-<<<<<<< HEAD
 				"CODE_SIGN_IDENTITY[sdk=iphoneos*]" = "iPhone Distribution";
 				CODE_SIGN_STYLE = Manual;
-				CURRENT_PROJECT_VERSION = 13650999;
+				CURRENT_PROJECT_VERSION = 13651999;
 				DEVELOPMENT_TEAM = "";
 				"DEVELOPMENT_TEAM[sdk=iphoneos*]" = UVTJ336J2D;
-=======
-				CODE_SIGN_STYLE = Automatic;
-				CURRENT_PROJECT_VERSION = 13651999;
-				DEVELOPMENT_TEAM = UVTJ336J2D;
->>>>>>> 1f49520f
 				INFOPLIST_FILE = App/Info.plist;
 				INFOPLIST_KEY_CFBundleDisplayName = Capgo;
 				INFOPLIST_KEY_LSApplicationCategoryType = "public.app-category.developer-tools";
@@ -382,17 +376,11 @@
 			buildSettings = {
 				ASSETCATALOG_COMPILER_APPICON_NAME = AppIcon;
 				CODE_SIGN_ENTITLEMENTS = App/App.entitlements;
-<<<<<<< HEAD
 				"CODE_SIGN_IDENTITY[sdk=iphoneos*]" = "iPhone Distribution";
 				CODE_SIGN_STYLE = Manual;
-				CURRENT_PROJECT_VERSION = 13650999;
+				CURRENT_PROJECT_VERSION = 13651999;
 				DEVELOPMENT_TEAM = "";
 				"DEVELOPMENT_TEAM[sdk=iphoneos*]" = UVTJ336J2D;
-=======
-				CODE_SIGN_STYLE = Automatic;
-				CURRENT_PROJECT_VERSION = 13651999;
-				DEVELOPMENT_TEAM = UVTJ336J2D;
->>>>>>> 1f49520f
 				INFOPLIST_FILE = App/Info.plist;
 				INFOPLIST_KEY_CFBundleDisplayName = Capgo;
 				INFOPLIST_KEY_LSApplicationCategoryType = "public.app-category.developer-tools";
