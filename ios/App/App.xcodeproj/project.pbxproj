// !$*UTF8*$!
{
	archiveVersion = 1;
	classes = {
	};
	objectVersion = 48;
	objects = {

/* Begin PBXBuildFile section */
		2FAD9763203C412B000D30F8 /* config.xml in Resources */ = {isa = PBXBuildFile; fileRef = 2FAD9762203C412B000D30F8 /* config.xml */; };
		50379B232058CBB4000EE86E /* capacitor.config.json in Resources */ = {isa = PBXBuildFile; fileRef = 50379B222058CBB4000EE86E /* capacitor.config.json */; };
		504EC3081FED79650016851F /* AppDelegate.swift in Sources */ = {isa = PBXBuildFile; fileRef = 504EC3071FED79650016851F /* AppDelegate.swift */; };
		504EC30D1FED79650016851F /* Main.storyboard in Resources */ = {isa = PBXBuildFile; fileRef = 504EC30B1FED79650016851F /* Main.storyboard */; };
		504EC30F1FED79650016851F /* Assets.xcassets in Resources */ = {isa = PBXBuildFile; fileRef = 504EC30E1FED79650016851F /* Assets.xcassets */; };
		504EC3121FED79650016851F /* LaunchScreen.storyboard in Resources */ = {isa = PBXBuildFile; fileRef = 504EC3101FED79650016851F /* LaunchScreen.storyboard */; };
		50B271D11FEDC1A000F3C39B /* public in Resources */ = {isa = PBXBuildFile; fileRef = 50B271D01FEDC1A000F3C39B /* public */; };
		A084ECDBA7D38E1E42DFC39D /* Pods_App.framework in Frameworks */ = {isa = PBXBuildFile; fileRef = AF277DCFFFF123FFC6DF26C7 /* Pods_App.framework */; };
/* End PBXBuildFile section */

/* Begin PBXFileReference section */
		2FAD9762203C412B000D30F8 /* config.xml */ = {isa = PBXFileReference; lastKnownFileType = text.xml; path = config.xml; sourceTree = "<group>"; };
		50379B222058CBB4000EE86E /* capacitor.config.json */ = {isa = PBXFileReference; fileEncoding = 4; lastKnownFileType = text.json; path = capacitor.config.json; sourceTree = "<group>"; };
		504EC3041FED79650016851F /* App.app */ = {isa = PBXFileReference; explicitFileType = wrapper.application; includeInIndex = 0; path = App.app; sourceTree = BUILT_PRODUCTS_DIR; };
		504EC3071FED79650016851F /* AppDelegate.swift */ = {isa = PBXFileReference; lastKnownFileType = sourcecode.swift; path = AppDelegate.swift; sourceTree = "<group>"; };
		504EC30C1FED79650016851F /* Base */ = {isa = PBXFileReference; lastKnownFileType = file.storyboard; name = Base; path = Base.lproj/Main.storyboard; sourceTree = "<group>"; };
		504EC30E1FED79650016851F /* Assets.xcassets */ = {isa = PBXFileReference; lastKnownFileType = folder.assetcatalog; path = Assets.xcassets; sourceTree = "<group>"; };
		504EC3111FED79650016851F /* Base */ = {isa = PBXFileReference; lastKnownFileType = file.storyboard; name = Base; path = Base.lproj/LaunchScreen.storyboard; sourceTree = "<group>"; };
		504EC3131FED79650016851F /* Info.plist */ = {isa = PBXFileReference; lastKnownFileType = text.plist.xml; path = Info.plist; sourceTree = "<group>"; };
		50B271D01FEDC1A000F3C39B /* public */ = {isa = PBXFileReference; lastKnownFileType = folder; path = public; sourceTree = "<group>"; };
		8620E68C277BE58F00FC9D48 /* App.entitlements */ = {isa = PBXFileReference; lastKnownFileType = text.plist.entitlements; path = App.entitlements; sourceTree = "<group>"; };
		AF277DCFFFF123FFC6DF26C7 /* Pods_App.framework */ = {isa = PBXFileReference; explicitFileType = wrapper.framework; includeInIndex = 0; path = Pods_App.framework; sourceTree = BUILT_PRODUCTS_DIR; };
		AF51FD2D460BCFE21FA515B2 /* Pods-App.release.xcconfig */ = {isa = PBXFileReference; includeInIndex = 1; lastKnownFileType = text.xcconfig; name = "Pods-App.release.xcconfig"; path = "Pods/Target Support Files/Pods-App/Pods-App.release.xcconfig"; sourceTree = "<group>"; };
		FC68EB0AF532CFC21C3344DD /* Pods-App.debug.xcconfig */ = {isa = PBXFileReference; includeInIndex = 1; lastKnownFileType = text.xcconfig; name = "Pods-App.debug.xcconfig"; path = "Pods/Target Support Files/Pods-App/Pods-App.debug.xcconfig"; sourceTree = "<group>"; };
/* End PBXFileReference section */

/* Begin PBXFrameworksBuildPhase section */
		504EC3011FED79650016851F /* Frameworks */ = {
			isa = PBXFrameworksBuildPhase;
			buildActionMask = 2147483647;
			files = (
				A084ECDBA7D38E1E42DFC39D /* Pods_App.framework in Frameworks */,
			);
			runOnlyForDeploymentPostprocessing = 0;
		};
/* End PBXFrameworksBuildPhase section */

/* Begin PBXGroup section */
		27E2DDA53C4D2A4D1A88CE4A /* Frameworks */ = {
			isa = PBXGroup;
			children = (
				AF277DCFFFF123FFC6DF26C7 /* Pods_App.framework */,
			);
			name = Frameworks;
			sourceTree = "<group>";
		};
		504EC2FB1FED79650016851F = {
			isa = PBXGroup;
			children = (
				504EC3061FED79650016851F /* App */,
				504EC3051FED79650016851F /* Products */,
				7F8756D8B27F46E3366F6CEA /* Pods */,
				27E2DDA53C4D2A4D1A88CE4A /* Frameworks */,
			);
			sourceTree = "<group>";
		};
		504EC3051FED79650016851F /* Products */ = {
			isa = PBXGroup;
			children = (
				504EC3041FED79650016851F /* App.app */,
			);
			name = Products;
			sourceTree = "<group>";
		};
		504EC3061FED79650016851F /* App */ = {
			isa = PBXGroup;
			children = (
				8620E68C277BE58F00FC9D48 /* App.entitlements */,
				50379B222058CBB4000EE86E /* capacitor.config.json */,
				504EC3071FED79650016851F /* AppDelegate.swift */,
				504EC30B1FED79650016851F /* Main.storyboard */,
				504EC30E1FED79650016851F /* Assets.xcassets */,
				504EC3101FED79650016851F /* LaunchScreen.storyboard */,
				504EC3131FED79650016851F /* Info.plist */,
				2FAD9762203C412B000D30F8 /* config.xml */,
				50B271D01FEDC1A000F3C39B /* public */,
			);
			path = App;
			sourceTree = "<group>";
		};
		7F8756D8B27F46E3366F6CEA /* Pods */ = {
			isa = PBXGroup;
			children = (
				FC68EB0AF532CFC21C3344DD /* Pods-App.debug.xcconfig */,
				AF51FD2D460BCFE21FA515B2 /* Pods-App.release.xcconfig */,
			);
			name = Pods;
			sourceTree = "<group>";
		};
/* End PBXGroup section */

/* Begin PBXNativeTarget section */
		504EC3031FED79650016851F /* App */ = {
			isa = PBXNativeTarget;
			buildConfigurationList = 504EC3161FED79650016851F /* Build configuration list for PBXNativeTarget "App" */;
			buildPhases = (
				6634F4EFEBD30273BCE97C65 /* [CP] Check Pods Manifest.lock */,
				504EC3001FED79650016851F /* Sources */,
				504EC3011FED79650016851F /* Frameworks */,
				504EC3021FED79650016851F /* Resources */,
				9592DBEFFC6D2A0C8D5DEB22 /* [CP] Embed Pods Frameworks */,
			);
			buildRules = (
			);
			dependencies = (
			);
			name = App;
			productName = App;
			productReference = 504EC3041FED79650016851F /* App.app */;
			productType = "com.apple.product-type.application";
		};
/* End PBXNativeTarget section */

/* Begin PBXProject section */
		504EC2FC1FED79650016851F /* Project object */ = {
			isa = PBXProject;
			attributes = {
				LastSwiftUpdateCheck = 920;
				LastUpgradeCheck = 920;
				TargetAttributes = {
					504EC3031FED79650016851F = {
						CreatedOnToolsVersion = 9.2;
						LastSwiftMigration = 1100;
						ProvisioningStyle = Manual;
					};
				};
			};
			buildConfigurationList = 504EC2FF1FED79650016851F /* Build configuration list for PBXProject "App" */;
			compatibilityVersion = "Xcode 8.0";
			developmentRegion = en;
			hasScannedForEncodings = 0;
			knownRegions = (
				en,
				Base,
			);
			mainGroup = 504EC2FB1FED79650016851F;
			productRefGroup = 504EC3051FED79650016851F /* Products */;
			projectDirPath = "";
			projectRoot = "";
			targets = (
				504EC3031FED79650016851F /* App */,
			);
		};
/* End PBXProject section */

/* Begin PBXResourcesBuildPhase section */
		504EC3021FED79650016851F /* Resources */ = {
			isa = PBXResourcesBuildPhase;
			buildActionMask = 2147483647;
			files = (
				504EC3121FED79650016851F /* LaunchScreen.storyboard in Resources */,
				50B271D11FEDC1A000F3C39B /* public in Resources */,
				504EC30F1FED79650016851F /* Assets.xcassets in Resources */,
				50379B232058CBB4000EE86E /* capacitor.config.json in Resources */,
				504EC30D1FED79650016851F /* Main.storyboard in Resources */,
				2FAD9763203C412B000D30F8 /* config.xml in Resources */,
			);
			runOnlyForDeploymentPostprocessing = 0;
		};
/* End PBXResourcesBuildPhase section */

/* Begin PBXShellScriptBuildPhase section */
		6634F4EFEBD30273BCE97C65 /* [CP] Check Pods Manifest.lock */ = {
			isa = PBXShellScriptBuildPhase;
			buildActionMask = 2147483647;
			files = (
			);
			inputPaths = (
				"${PODS_PODFILE_DIR_PATH}/Podfile.lock",
				"${PODS_ROOT}/Manifest.lock",
			);
			name = "[CP] Check Pods Manifest.lock";
			outputPaths = (
				"$(DERIVED_FILE_DIR)/Pods-App-checkManifestLockResult.txt",
			);
			runOnlyForDeploymentPostprocessing = 0;
			shellPath = /bin/sh;
			shellScript = "diff \"${PODS_PODFILE_DIR_PATH}/Podfile.lock\" \"${PODS_ROOT}/Manifest.lock\" > /dev/null\nif [ $? != 0 ] ; then\n    # print error to STDERR\n    echo \"error: The sandbox is not in sync with the Podfile.lock. Run 'pod install' or update your CocoaPods installation.\" >&2\n    exit 1\nfi\n# This output is used by Xcode 'outputs' to avoid re-running this script phase.\necho \"SUCCESS\" > \"${SCRIPT_OUTPUT_FILE_0}\"\n";
			showEnvVarsInLog = 0;
		};
		9592DBEFFC6D2A0C8D5DEB22 /* [CP] Embed Pods Frameworks */ = {
			isa = PBXShellScriptBuildPhase;
			buildActionMask = 2147483647;
			files = (
			);
			inputPaths = (
			);
			name = "[CP] Embed Pods Frameworks";
			outputPaths = (
			);
			runOnlyForDeploymentPostprocessing = 0;
			shellPath = /bin/sh;
			shellScript = "\"${PODS_ROOT}/Target Support Files/Pods-App/Pods-App-frameworks.sh\"\n";
			showEnvVarsInLog = 0;
		};
/* End PBXShellScriptBuildPhase section */

/* Begin PBXSourcesBuildPhase section */
		504EC3001FED79650016851F /* Sources */ = {
			isa = PBXSourcesBuildPhase;
			buildActionMask = 2147483647;
			files = (
				504EC3081FED79650016851F /* AppDelegate.swift in Sources */,
			);
			runOnlyForDeploymentPostprocessing = 0;
		};
/* End PBXSourcesBuildPhase section */

/* Begin PBXVariantGroup section */
		504EC30B1FED79650016851F /* Main.storyboard */ = {
			isa = PBXVariantGroup;
			children = (
				504EC30C1FED79650016851F /* Base */,
			);
			name = Main.storyboard;
			sourceTree = "<group>";
		};
		504EC3101FED79650016851F /* LaunchScreen.storyboard */ = {
			isa = PBXVariantGroup;
			children = (
				504EC3111FED79650016851F /* Base */,
			);
			name = LaunchScreen.storyboard;
			sourceTree = "<group>";
		};
/* End PBXVariantGroup section */

/* Begin XCBuildConfiguration section */
		504EC3141FED79650016851F /* Debug */ = {
			isa = XCBuildConfiguration;
			buildSettings = {
				ALWAYS_SEARCH_USER_PATHS = NO;
				CLANG_ANALYZER_NONNULL = YES;
				CLANG_ANALYZER_NUMBER_OBJECT_CONVERSION = YES_AGGRESSIVE;
				CLANG_CXX_LANGUAGE_STANDARD = "gnu++14";
				CLANG_CXX_LIBRARY = "libc++";
				CLANG_ENABLE_MODULES = YES;
				CLANG_ENABLE_OBJC_ARC = YES;
				CLANG_WARN_BLOCK_CAPTURE_AUTORELEASING = YES;
				CLANG_WARN_BOOL_CONVERSION = YES;
				CLANG_WARN_COMMA = YES;
				CLANG_WARN_CONSTANT_CONVERSION = YES;
				CLANG_WARN_DIRECT_OBJC_ISA_USAGE = YES_ERROR;
				CLANG_WARN_DOCUMENTATION_COMMENTS = YES;
				CLANG_WARN_EMPTY_BODY = YES;
				CLANG_WARN_ENUM_CONVERSION = YES;
				CLANG_WARN_INFINITE_RECURSION = YES;
				CLANG_WARN_INT_CONVERSION = YES;
				CLANG_WARN_NON_LITERAL_NULL_CONVERSION = YES;
				CLANG_WARN_OBJC_LITERAL_CONVERSION = YES;
				CLANG_WARN_OBJC_ROOT_CLASS = YES_ERROR;
				CLANG_WARN_RANGE_LOOP_ANALYSIS = YES;
				CLANG_WARN_STRICT_PROTOTYPES = YES;
				CLANG_WARN_SUSPICIOUS_MOVE = YES;
				CLANG_WARN_UNGUARDED_AVAILABILITY = YES_AGGRESSIVE;
				CLANG_WARN_UNREACHABLE_CODE = YES;
				CLANG_WARN__DUPLICATE_METHOD_MATCH = YES;
				CODE_SIGN_IDENTITY = "iPhone Developer";
				COPY_PHASE_STRIP = NO;
				DEBUG_INFORMATION_FORMAT = dwarf;
				ENABLE_STRICT_OBJC_MSGSEND = YES;
				ENABLE_TESTABILITY = YES;
				GCC_C_LANGUAGE_STANDARD = gnu11;
				GCC_DYNAMIC_NO_PIC = NO;
				GCC_NO_COMMON_BLOCKS = YES;
				GCC_OPTIMIZATION_LEVEL = 0;
				GCC_PREPROCESSOR_DEFINITIONS = (
					"DEBUG=1",
					"$(inherited)",
				);
				GCC_WARN_64_TO_32_BIT_CONVERSION = YES;
				GCC_WARN_ABOUT_RETURN_TYPE = YES_ERROR;
				GCC_WARN_UNDECLARED_SELECTOR = YES;
				GCC_WARN_UNINITIALIZED_AUTOS = YES_AGGRESSIVE;
				GCC_WARN_UNUSED_FUNCTION = YES;
				GCC_WARN_UNUSED_VARIABLE = YES;
				IPHONEOS_DEPLOYMENT_TARGET = 13.0;
				MTL_ENABLE_DEBUG_INFO = YES;
				ONLY_ACTIVE_ARCH = YES;
				SDKROOT = iphoneos;
				SWIFT_ACTIVE_COMPILATION_CONDITIONS = DEBUG;
				SWIFT_OPTIMIZATION_LEVEL = "-Onone";
			};
			name = Debug;
		};
		504EC3151FED79650016851F /* Release */ = {
			isa = XCBuildConfiguration;
			buildSettings = {
				ALWAYS_SEARCH_USER_PATHS = NO;
				CLANG_ANALYZER_NONNULL = YES;
				CLANG_ANALYZER_NUMBER_OBJECT_CONVERSION = YES_AGGRESSIVE;
				CLANG_CXX_LANGUAGE_STANDARD = "gnu++14";
				CLANG_CXX_LIBRARY = "libc++";
				CLANG_ENABLE_MODULES = YES;
				CLANG_ENABLE_OBJC_ARC = YES;
				CLANG_WARN_BLOCK_CAPTURE_AUTORELEASING = YES;
				CLANG_WARN_BOOL_CONVERSION = YES;
				CLANG_WARN_COMMA = YES;
				CLANG_WARN_CONSTANT_CONVERSION = YES;
				CLANG_WARN_DIRECT_OBJC_ISA_USAGE = YES_ERROR;
				CLANG_WARN_DOCUMENTATION_COMMENTS = YES;
				CLANG_WARN_EMPTY_BODY = YES;
				CLANG_WARN_ENUM_CONVERSION = YES;
				CLANG_WARN_INFINITE_RECURSION = YES;
				CLANG_WARN_INT_CONVERSION = YES;
				CLANG_WARN_NON_LITERAL_NULL_CONVERSION = YES;
				CLANG_WARN_OBJC_LITERAL_CONVERSION = YES;
				CLANG_WARN_OBJC_ROOT_CLASS = YES_ERROR;
				CLANG_WARN_RANGE_LOOP_ANALYSIS = YES;
				CLANG_WARN_STRICT_PROTOTYPES = YES;
				CLANG_WARN_SUSPICIOUS_MOVE = YES;
				CLANG_WARN_UNGUARDED_AVAILABILITY = YES_AGGRESSIVE;
				CLANG_WARN_UNREACHABLE_CODE = YES;
				CLANG_WARN__DUPLICATE_METHOD_MATCH = YES;
				CODE_SIGN_IDENTITY = "iPhone Developer";
				COPY_PHASE_STRIP = NO;
				DEBUG_INFORMATION_FORMAT = "dwarf-with-dsym";
				ENABLE_NS_ASSERTIONS = NO;
				ENABLE_STRICT_OBJC_MSGSEND = YES;
				GCC_C_LANGUAGE_STANDARD = gnu11;
				GCC_NO_COMMON_BLOCKS = YES;
				GCC_WARN_64_TO_32_BIT_CONVERSION = YES;
				GCC_WARN_ABOUT_RETURN_TYPE = YES_ERROR;
				GCC_WARN_UNDECLARED_SELECTOR = YES;
				GCC_WARN_UNINITIALIZED_AUTOS = YES_AGGRESSIVE;
				GCC_WARN_UNUSED_FUNCTION = YES;
				GCC_WARN_UNUSED_VARIABLE = YES;
				IPHONEOS_DEPLOYMENT_TARGET = 13.0;
				MTL_ENABLE_DEBUG_INFO = NO;
				SDKROOT = iphoneos;
				SWIFT_OPTIMIZATION_LEVEL = "-Owholemodule";
				VALIDATE_PRODUCT = YES;
			};
			name = Release;
		};
		504EC3171FED79650016851F /* Debug */ = {
			isa = XCBuildConfiguration;
			baseConfigurationReference = FC68EB0AF532CFC21C3344DD /* Pods-App.debug.xcconfig */;
			buildSettings = {
				ASSETCATALOG_COMPILER_APPICON_NAME = AppIcon;
				CODE_SIGN_ENTITLEMENTS = App/App.entitlements;
				CODE_SIGN_IDENTITY = "Apple Development";
				"CODE_SIGN_IDENTITY[sdk=iphoneos*]" = "iPhone Developer";
				CODE_SIGN_STYLE = Manual;
<<<<<<< HEAD
				CURRENT_PROJECT_VERSION = 106300999;
=======
				CURRENT_PROJECT_VERSION = 106400999;
>>>>>>> 069db6e7
				DEVELOPMENT_TEAM = "";
				"DEVELOPMENT_TEAM[sdk=iphoneos*]" = UVTJ336J2D;
				INFOPLIST_FILE = App/Info.plist;
				INFOPLIST_KEY_CFBundleDisplayName = Capgo;
				INFOPLIST_KEY_LSApplicationCategoryType = "public.app-category.developer-tools";
				IPHONEOS_DEPLOYMENT_TARGET = 13.0;
				LD_RUNPATH_SEARCH_PATHS = "$(inherited) @executable_path/Frameworks";
<<<<<<< HEAD
				MARKETING_VERSION = 10.63.0;
=======
				MARKETING_VERSION = 10.64.0;
>>>>>>> 069db6e7
				OTHER_SWIFT_FLAGS = "$(inherited) \"-D\" \"COCOAPODS\" \"-DDEBUG\"";
				PRODUCT_BUNDLE_IDENTIFIER = ee.forgr.capacitorgo;
				PRODUCT_NAME = "$(TARGET_NAME)";
				PROVISIONING_PROFILE_SPECIFIER = "";
				"PROVISIONING_PROFILE_SPECIFIER[sdk=iphoneos*]" = "match Development ee.forgr.capacitorgo";
				SWIFT_ACTIVE_COMPILATION_CONDITIONS = DEBUG;
				SWIFT_VERSION = 5.0;
				TARGETED_DEVICE_FAMILY = "1,2";
			};
			name = Debug;
		};
		504EC3181FED79650016851F /* Release */ = {
			isa = XCBuildConfiguration;
			baseConfigurationReference = AF51FD2D460BCFE21FA515B2 /* Pods-App.release.xcconfig */;
			buildSettings = {
				ASSETCATALOG_COMPILER_APPICON_NAME = AppIcon;
				CODE_SIGN_ENTITLEMENTS = App/App.entitlements;
				CODE_SIGN_IDENTITY = "Apple Development";
				"CODE_SIGN_IDENTITY[sdk=iphoneos*]" = "iPhone Developer";
				CODE_SIGN_STYLE = Manual;
<<<<<<< HEAD
				CURRENT_PROJECT_VERSION = 106300999;
=======
				CURRENT_PROJECT_VERSION = 106400999;
>>>>>>> 069db6e7
				DEVELOPMENT_TEAM = "";
				"DEVELOPMENT_TEAM[sdk=iphoneos*]" = UVTJ336J2D;
				INFOPLIST_FILE = App/Info.plist;
				INFOPLIST_KEY_CFBundleDisplayName = Capgo;
				INFOPLIST_KEY_LSApplicationCategoryType = "public.app-category.developer-tools";
				IPHONEOS_DEPLOYMENT_TARGET = 13.0;
				LD_RUNPATH_SEARCH_PATHS = "$(inherited) @executable_path/Frameworks";
<<<<<<< HEAD
				MARKETING_VERSION = 10.63.0;
=======
				MARKETING_VERSION = 10.64.0;
>>>>>>> 069db6e7
				PRODUCT_BUNDLE_IDENTIFIER = ee.forgr.capacitorgo;
				PRODUCT_NAME = "$(TARGET_NAME)";
				PROVISIONING_PROFILE_SPECIFIER = "";
				"PROVISIONING_PROFILE_SPECIFIER[sdk=iphoneos*]" = "match Development ee.forgr.capacitorgo";
				SWIFT_ACTIVE_COMPILATION_CONDITIONS = "";
				SWIFT_VERSION = 5.0;
				TARGETED_DEVICE_FAMILY = "1,2";
			};
			name = Release;
		};
/* End XCBuildConfiguration section */

/* Begin XCConfigurationList section */
		504EC2FF1FED79650016851F /* Build configuration list for PBXProject "App" */ = {
			isa = XCConfigurationList;
			buildConfigurations = (
				504EC3141FED79650016851F /* Debug */,
				504EC3151FED79650016851F /* Release */,
			);
			defaultConfigurationIsVisible = 0;
			defaultConfigurationName = Release;
		};
		504EC3161FED79650016851F /* Build configuration list for PBXNativeTarget "App" */ = {
			isa = XCConfigurationList;
			buildConfigurations = (
				504EC3171FED79650016851F /* Debug */,
				504EC3181FED79650016851F /* Release */,
			);
			defaultConfigurationIsVisible = 0;
			defaultConfigurationName = Release;
		};
/* End XCConfigurationList section */
	};
	rootObject = 504EC2FC1FED79650016851F /* Project object */;
}<|MERGE_RESOLUTION|>--- conflicted
+++ resolved
@@ -351,11 +351,7 @@
 				CODE_SIGN_IDENTITY = "Apple Development";
 				"CODE_SIGN_IDENTITY[sdk=iphoneos*]" = "iPhone Developer";
 				CODE_SIGN_STYLE = Manual;
-<<<<<<< HEAD
-				CURRENT_PROJECT_VERSION = 106300999;
-=======
 				CURRENT_PROJECT_VERSION = 106400999;
->>>>>>> 069db6e7
 				DEVELOPMENT_TEAM = "";
 				"DEVELOPMENT_TEAM[sdk=iphoneos*]" = UVTJ336J2D;
 				INFOPLIST_FILE = App/Info.plist;
@@ -363,11 +359,7 @@
 				INFOPLIST_KEY_LSApplicationCategoryType = "public.app-category.developer-tools";
 				IPHONEOS_DEPLOYMENT_TARGET = 13.0;
 				LD_RUNPATH_SEARCH_PATHS = "$(inherited) @executable_path/Frameworks";
-<<<<<<< HEAD
-				MARKETING_VERSION = 10.63.0;
-=======
 				MARKETING_VERSION = 10.64.0;
->>>>>>> 069db6e7
 				OTHER_SWIFT_FLAGS = "$(inherited) \"-D\" \"COCOAPODS\" \"-DDEBUG\"";
 				PRODUCT_BUNDLE_IDENTIFIER = ee.forgr.capacitorgo;
 				PRODUCT_NAME = "$(TARGET_NAME)";
@@ -388,11 +380,7 @@
 				CODE_SIGN_IDENTITY = "Apple Development";
 				"CODE_SIGN_IDENTITY[sdk=iphoneos*]" = "iPhone Developer";
 				CODE_SIGN_STYLE = Manual;
-<<<<<<< HEAD
-				CURRENT_PROJECT_VERSION = 106300999;
-=======
 				CURRENT_PROJECT_VERSION = 106400999;
->>>>>>> 069db6e7
 				DEVELOPMENT_TEAM = "";
 				"DEVELOPMENT_TEAM[sdk=iphoneos*]" = UVTJ336J2D;
 				INFOPLIST_FILE = App/Info.plist;
@@ -400,11 +388,7 @@
 				INFOPLIST_KEY_LSApplicationCategoryType = "public.app-category.developer-tools";
 				IPHONEOS_DEPLOYMENT_TARGET = 13.0;
 				LD_RUNPATH_SEARCH_PATHS = "$(inherited) @executable_path/Frameworks";
-<<<<<<< HEAD
-				MARKETING_VERSION = 10.63.0;
-=======
 				MARKETING_VERSION = 10.64.0;
->>>>>>> 069db6e7
 				PRODUCT_BUNDLE_IDENTIFIER = ee.forgr.capacitorgo;
 				PRODUCT_NAME = "$(TARGET_NAME)";
 				PROVISIONING_PROFILE_SPECIFIER = "";
